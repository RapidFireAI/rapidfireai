[build-system]
requires = ["setuptools>=78", "wheel"]
build-backend = "setuptools.build_meta"

[project]
name = "rapidfireai"
version = "0.12.8"
authors = [
    {name = "RapidFire AI Inc.", email = "support@rapidfire.ai"},
]
description = "RapidFire AI: Rapid experimentation for easier, faster, and more impactful AI customization. Built for agentic RAG, context engineering, fine-tuning, and post-training of LLMs and other DL models. "
readme = "README.md"
requires-python = ">=3.12"
license = {text = "Apache-2.0"}
keywords = ["ai", "rapidfire", "rapidfireai", "llm", "deep-learning", "artificial-intelligence", "machine-learning", "mlflow", "experiment-tracking", "fine-tuning", "post-training", "rag", "context-engineering"]
classifiers = [
    "Development Status :: 4 - Beta",
    "Intended Audience :: Developers",
    "Intended Audience :: Science/Research",
    "License :: OSI Approved :: Apache Software License",
    "Operating System :: OS Independent",
    "Programming Language :: Python :: 3",
    "Programming Language :: Python :: 3.12",
    "Topic :: Scientific/Engineering :: Artificial Intelligence",
    "Topic :: Software Development :: Libraries :: Python Modules",
    "Topic :: Software Development :: Libraries :: Application Frameworks",
]
dependencies = [
    # REST API (Dispatcher)
    "flask>=3.1.1",
    "flask-cors>=6.0.1",
    "waitress>=3.0.2",

    # JSON Query Tool
    "jq>=1.10.0",
    # "protobuf==5.29.5",

    # Other
    "dill>=0.3.0,<0.3.9",
    "jedi>=0.16",
    # "pytest>=8.4.2",
    "uv>=0.8.14",
]

[project.optional-dependencies]
# TODO: update these dependencies to the correct versions
colab_evals = [
    # Core ML/AI Framework
    "sentence-transformers>=5.1.0",

    # Distributed Computing
    "ray>=2.44.1",

    # LLM Inference
    "transformers>=4.56.1",

    # OpenAI API
    "openai>=1.106.1",
    "tiktoken>=0.11.0",

    # LangChain Ecosystem
    "langchain",
    "langchain-classic",
    "langchain-core",
    "langchain-community",
    "langchain-openai",
    "langchain-huggingface",

    # Statistical Analysis

    # Data Manipulation & Display
    "unstructured>=0.18.15",   
]
colab_fit = [
    "pandas>=2.0.0,<2.3.0",  # Colab compatibility (2.2.2) and cudf constraint
    "psutil>=5.9.0",
    "torch>=2.8.0",
    "transformers>=4.55.2",
    "peft>=0.17.0",
    "trl==0.21.0",
    "bitsandbytes>=0.47.0",
    "nltk>=3.9.1",
    "evaluate>=0.4.5",
    "rouge-score>=0.1.2",
    "sentencepiece>=0.2.1",
    "mlflow>=3.2.0",
    "requests>=2.32.0",  # Relaxed for Colab (2.32.4)
    "loguru>=0.7.3",
    "ipython>=7.34.0",  # Colab compatibility (7.34.0)
    "jupyter>=1.1.1",
    "ipywidgets>=7.3.4,<9.0.0",  # Support both v7 (Colab) and v8 (Jupyter)
    "tensorboard>=2.11.0",
]
local_evals = [
    # Core ML/AI Framework
    "torch==2.5.1",
    "torchvision==0.20.1",
    "torchaudio==2.5.1",
    "datasets==3.6.0",
    "sentence-transformers==5.1.0",
    "gpustat==1.1.1",

    # Distributed Computing
    "ray==2.44.1",

    # LLM Inference
    "transformers==4.56.1",
    "vllm==0.7.2",

    # OpenAI API
    "openai==1.106.1",
    "tiktoken==0.11.0",

    # LangChain Ecosystem
    "langchain",
    "langchain-classic",
    "langchain-core",
    "langchain-community",
    "langchain-openai",
    "langchain-huggingface",

    # Vector Search
    "faiss-gpu-cu12==1.12.0",

    # Statistical Analysis
    "scipy==1.16.1",

    # Data Manipulation & Display
    "pandas==2.3.2",
    "pyarrow==21.0.0",
    "numpy==1.26.4",
    "unstructured==0.18.15",

    # # REST API (Dispatcher)

    # Notebook
    "ipykernel==6.30.1",
    # "ipykernel",
    "ipywidgets>=7.3.4,<9.0.0",  # Support both v7 (Colab) and v8 (Jupyter)
    "tensorboard>=2.11.0",

    # Other
    "psutil==7.0.0",
    "tqdm==4.67.1",
    "typing-extensions>=4.0.0",
    "peft>=0.17.0",
    "trl==0.21.0",
    "bitsandbytes>=0.47.0",
    "nltk>=3.9.1",
    "evaluate>=0.4.5",
    "rouge-score>=0.1.2",
    "sentencepiece>=0.2.1",
    "mlflow>=3.2.0",
    "requests>=2.32.0",  # Relaxed for Colab (2.32.4)
    "loguru>=0.7.3",
    "ipython>=7.34.0",  # Colab compatibility (7.34.0)
    "jupyter>=1.1.1",
<<<<<<< HEAD
    "uv>=0.8.14",
    "trackio",

    # Colab compatibility
    # # Core ML/AI Framework
    # "sentence-transformers==5.1.0",

    # # Distributed Computing
    # "ray==2.44.1",

    # # LLM Inference
    # "transformers==4.56.1",

    # # OpenAI API
    # "openai==1.106.1",
    # "tiktoken==0.11.0",
=======
    "flashinfer-python==0.2.5",
]
local_fit = [
    # fit dependencies
    # Core ML/AI Framework
    "torch>=2.7.0",
    "torchvision>=0.22.0",
    "torchaudio>=2.7.0",
    "datasets==3.6.0",
    "sentence-transformers==5.1.0",
    "gpustat==1.1.1",
>>>>>>> 2c605674

    # Distributed Computing
    "ray==2.44.1",

    # LLM Inference
    "transformers>=4.57.1",

    # OpenAI API
    "openai==1.106.1",
    "tiktoken==0.11.0",

    # LangChain Ecosystem
    "langchain",
    "langchain-classic",
    "langchain-core",
    "langchain-community",
    "langchain-openai",
    "langchain-huggingface",

    # Vector Search
    "faiss-gpu-cu12==1.12.0",

    # Statistical Analysis
    "scipy==1.16.1",

    # Data Manipulation & Display
    # "pandas>=2.0.0,<2.3.0",  # Colab compatibility (2.2.2) and cudf constraint
    "pandas==2.3.2",
    "pyarrow==21.0.0",
    "numpy==1.26.4",
    "unstructured==0.18.15",

    # REST API (Dispatcher)

    # Notebook
    "ipykernel==6.30.1",
    "ipywidgets>=7.3.4,<9.0.0",  # Support both v7 (Colab) and v8 (Jupyter)
    "tensorboard>=2.11.0",

    # Other
    "psutil==7.0.0",
    "tqdm==4.67.1",
    "typing-extensions>=4.0.0",
    "peft>=0.17.0",
    "trl==0.21.0",
    "bitsandbytes>=0.47.0",
    "nltk>=3.9.1",
    "evaluate>=0.4.5",
    "rouge-score>=0.1.2",
    "sentencepiece>=0.2.1",
    "dill>=0.3.8",
    "mlflow>=3.2.0",
    "requests>=2.32.0",  # Relaxed for Colab (2.32.4)
    "loguru>=0.7.3",
    "ipython>=7.34.0",  # Colab compatibility (7.34.0)
    "jupyter>=1.1.1",
]

[project.urls]
Homepage = "https://rapidfire.ai"
Documentation = "https://oss-docs.rapidfire.ai"
Repository = "https://github.com/RapidFireAI/rapidfireai"


[project.scripts]
rapidfireai = "rapidfireai.cli:main"

[tool.setuptools]
packages = ["rapidfireai"]
include-package-data = true

[tool.setuptools.package-data]
rapidfireai = [
    "automl/*.py",
    "fit/dispatcher/*.py",
    "fit/frontend/build/**/*",
    "fit/frontend/server.py",
    "fit/frontend/proxy_middleware.py",
    "fit/ml/*.py",
    "fit/automl/*.py",
    "fit/backend/*.py",
    "fit/db/*.py",
    "fit/db/*.sql",
    "fit/utils/*.py",
    "evals/actors/*.py",
    "evals/automl/*.py",
    "evals/data/*.py",
    "evals/db/*.py",
    "evals/db/*.sql",
    "evals/dispatcher/*.py",
    "evals/metrics/*.py",
    "evals/rag/*.py",
    "evals/scheduling/*.py",
    "evals/utils/*.py",
    "evals/*.py",
    "utils/*.py",
    "../setup/fit/start.sh",
    "../setup/fit/start_dev.sh",
<<<<<<< HEAD
    "../setup/evals/start.sh",
    "../setup/evals/requirements-local.txt",
    "../setup/evals/requirements-colab.txt",
=======
    "../setup/fit/requirements-*.txt",
    "../setup/evals/requirements-*.txt",
>>>>>>> 2c605674
    "../tutorial_notebooks/**/*",
    "../tests/notebooks/*",

]


[tool.setuptools.exclude-package-data]
"*" = [
    "**/node_modules/**/*",
    "**/.yarn/**/*",
    "**/dist/**/*",
    "**/coverage/**/*",
    "**/.nyc_output/**/*",
    "**/.cache/**/*",
    "**/.next/**/*",
    "**/out/**/*",
    "**/.env*",
    "**/*.log",
    "**/__pycache__/**/*",
    "**/*.pyc",
    "**/*.pyo",
    "**/*.pyd",
    "**/.DS_Store",
    "**/.git*",
    "**/.svn*",
    "**/*.egg-info/**/*",
    "**/.pytest_cache/**/*",
    "**/.coverage",
    "**/htmlcov/**/*",
    "**/.tox/**/*",
    "**/.venv/**/*",
    "**/venv/**/*",
    "**/venv311/**/*",
]

[tool.setuptools.package-dir]
rapidfireai = "rapidfireai"

[tool.black]
line-length = 88
target-version = ['py312']

[tool.pytest.ini_options]
testpaths = ["tests"]
python_files = ["test_*.py", "*_test.py"]
python_classes = ["Test*"]
python_functions = ["test_*"]
addopts = "-v --tb=short"

[tool.ruff]
line-length = 120
targer-version = "py312"<|MERGE_RESOLUTION|>--- conflicted
+++ resolved
@@ -155,24 +155,6 @@
     "loguru>=0.7.3",
     "ipython>=7.34.0",  # Colab compatibility (7.34.0)
     "jupyter>=1.1.1",
-<<<<<<< HEAD
-    "uv>=0.8.14",
-    "trackio",
-
-    # Colab compatibility
-    # # Core ML/AI Framework
-    # "sentence-transformers==5.1.0",
-
-    # # Distributed Computing
-    # "ray==2.44.1",
-
-    # # LLM Inference
-    # "transformers==4.56.1",
-
-    # # OpenAI API
-    # "openai==1.106.1",
-    # "tiktoken==0.11.0",
-=======
     "flashinfer-python==0.2.5",
 ]
 local_fit = [
@@ -184,7 +166,6 @@
     "datasets==3.6.0",
     "sentence-transformers==5.1.0",
     "gpustat==1.1.1",
->>>>>>> 2c605674
 
     # Distributed Computing
     "ray==2.44.1",
@@ -241,6 +222,7 @@
     "loguru>=0.7.3",
     "ipython>=7.34.0",  # Colab compatibility (7.34.0)
     "jupyter>=1.1.1",
+    "trackio",
 ]
 
 [project.urls]
@@ -283,14 +265,9 @@
     "utils/*.py",
     "../setup/fit/start.sh",
     "../setup/fit/start_dev.sh",
-<<<<<<< HEAD
     "../setup/evals/start.sh",
-    "../setup/evals/requirements-local.txt",
-    "../setup/evals/requirements-colab.txt",
-=======
     "../setup/fit/requirements-*.txt",
     "../setup/evals/requirements-*.txt",
->>>>>>> 2c605674
     "../tutorial_notebooks/**/*",
     "../tests/notebooks/*",
 
