"""
RF-Inferno Database Manager.

Provides high-level interface for CRUD operations on the experiment database.
"""

import os
from typing import Any

from rapidfireai.evals.db.db_interface import DatabaseInterface
from rapidfireai.evals.utils.constants import (
    ContextStatus,
    ExperimentStatus,
    PipelineStatus,
    TaskStatus,
)
from rapidfireai.evals.utils.serialize import (
    decode_db_payload,
    encode_payload,
    extract_pipeline_config_json,
)


class RFDatabase:
    """Database manager for RF-Inferno experiments."""

    def __init__(self, db_interface: DatabaseInterface = None):
        """
        Initialize the database manager.

        Args:
            db_interface: Optional DatabaseInterface instance. If not provided, creates a new one.
        """
        self.db = db_interface if db_interface else DatabaseInterface()
        self._initialize_schema()

    def _initialize_schema(self):
        """Initialize database schema from tables.sql file."""
        schema_path = os.path.join(os.path.dirname(__file__), "tables.sql")
        if os.path.exists(schema_path):
            with open(schema_path) as f:
                schema_sql = f.read()
                self.db.conn.executescript(schema_sql)
                self.db.conn.commit()
        
<<<<<<< HEAD
        # Migration: Add mlflow_run_id and trackio_run_id columns to pipelines table if they don't exist
=======
        # Migration: Add mlflow_run_id column to pipelines table if it doesn't exist
>>>>>>> 8d68b056
        try:
            cursor = self.db.conn.execute("PRAGMA table_info(pipelines)")
            columns = [row[1] for row in cursor.fetchall()]
            if "mlflow_run_id" not in columns:
                self.db.conn.execute("ALTER TABLE pipelines ADD COLUMN mlflow_run_id TEXT")
                self.db.conn.commit()
<<<<<<< HEAD
            if "trackio_run_id" not in columns:
                self.db.conn.execute("ALTER TABLE pipelines ADD COLUMN trackio_run_id TEXT")
                self.db.conn.commit()
=======
>>>>>>> 8d68b056
        except Exception:
            pass

    def close(self):
        """Close the database connection."""
        self.db.close()

    # ============================================================================
    # EXPERIMENTS TABLE METHODS
    # ============================================================================

    def create_experiment(
        self,
        experiment_name: str,
        num_actors: int,
        num_cpus: int = None,
        num_gpus: int = None,
        mlflow_experiment_id: str = None,
        status: ExperimentStatus = ExperimentStatus.RUNNING,
        num_shards: int = 0,
    ) -> int:
        """
        Create a new experiment record.

        Args:
            experiment_name: Name of the experiment
            num_actors: Number of query processing actors
            num_cpus: Number of CPUs allocated
            num_gpus: Number of GPUs allocated
            mlflow_experiment_id: Optional MLflow experiment ID
            status: Initial status (default: ExperimentStatus.RUNNING)
            num_shards: Number of shards for the dataset (default: 0)

        Returns:
            experiment_id of the created experiment
        """
        query = """
        INSERT INTO experiments (
            experiment_name, num_actors, num_shards, num_cpus, num_gpus,
            mlflow_experiment_id, status, error
        ) VALUES (?, ?, ?, ?, ?, ?, ?, '')
        """
        self.db.execute(
            query,
            (
                experiment_name,
                num_actors,
                num_shards,
                num_cpus,
                num_gpus,
                mlflow_experiment_id,
                status.value,
            ),
            commit=True,
        )
        return self.db.cursor.lastrowid

    def set_experiment_status(self, experiment_id: int, status: ExperimentStatus):
        """
        Update experiment status.

        Args:
            experiment_id: ID of the experiment
            status: New status (ExperimentStatus enum)
        """
        query = "UPDATE experiments SET status = ? WHERE experiment_id = ?"
        self.db.execute(query, (status.value, experiment_id), commit=True)

    def set_experiment_error(self, experiment_id: int, error: str):
        """
        Set error message for an experiment.

        Args:
            experiment_id: ID of the experiment
            error: Error message
        """
        query = "UPDATE experiments SET error = ? WHERE experiment_id = ?"
        self.db.execute(query, (error, experiment_id), commit=True)

    def set_experiment_num_shards(self, experiment_id: int, num_shards: int):
        """
        Update the number of shards for an experiment.

        Args:
            experiment_id: ID of the experiment
            num_shards: Number of shards
        """
        query = "UPDATE experiments SET num_shards = ? WHERE experiment_id = ?"
        self.db.execute(query, (num_shards, experiment_id), commit=True)

    def set_experiment_resources(
        self,
        experiment_id: int,
        num_actors: int,
        num_cpus: int = None,
        num_gpus: int = None,
    ):
        """
        Update resource allocation for an experiment.

        Args:
            experiment_id: ID of the experiment
            num_actors: Number of actors
            num_cpus: Number of CPUs (optional)
            num_gpus: Number of GPUs (optional)
        """
        query = "UPDATE experiments SET num_actors = ?, num_cpus = ?, num_gpus = ? WHERE experiment_id = ?"
        self.db.execute(
            query, (num_actors, num_cpus, num_gpus, experiment_id), commit=True
        )

    def reset_all_tables(self, experiments_table: bool = False) -> None:
        """
        Clear data from experiment tables.

        Args:
            experiments_table: If True, also clear the experiments table (default: False)
        """
        # Clear dependent tables first (due to foreign keys)
        tables = ["actor_tasks", "contexts", "interactive_control", "pipelines"]

        for table in tables:
            self.db.execute(f"DELETE FROM {table}", commit=True)

        # Optionally clear experiments table
        if experiments_table:
            self.db.execute("DELETE FROM experiments", commit=True)
            tables.append("experiments")

        # Reset auto-increment indices
        for table in tables:
            self.db.execute("DELETE FROM sqlite_sequence WHERE name = ?", (table,), commit=True)

    def reset_experiment_states(self) -> None:
        """
        Reset the experiment states when a running task is cancelled.
        Marks ongoing/new pipelines as FAILED and their contexts as FAILED.
        Similar to fit mode's reset_experiment_states().
        """
        from rapidfireai.evals.utils.constants import ContextStatus, PipelineStatus, TaskStatus

        # Mark all scheduled and in-progress actor tasks as failed
        query = """
            UPDATE actor_tasks
            SET status = ?
            WHERE status = ? OR status = ?
        """
        self.db.execute(
            query, (TaskStatus.FAILED.value, TaskStatus.IN_PROGRESS.value, TaskStatus.SCHEDULED.value), commit=True
        )

        # Mark ongoing and new pipelines as failed
        query = """
            UPDATE pipelines
            SET status = ?
            WHERE status = ? OR status = ?
        """
        self.db.execute(
            query, (PipelineStatus.FAILED.value, PipelineStatus.ONGOING.value, PipelineStatus.NEW.value), commit=True
        )

        # Mark ongoing and new contexts as failed
        query = """
            UPDATE contexts
            SET status = ?
            WHERE status = ? OR status = ?
        """
        self.db.execute(
            query, (ContextStatus.FAILED.value, ContextStatus.ONGOING.value, ContextStatus.NEW.value), commit=True
        )

        # Reset all pending interactive control tasks
        query = """
            UPDATE interactive_control
            SET status = ?
            WHERE status = ?
        """
        self.db.execute(query, (TaskStatus.FAILED.value, TaskStatus.SCHEDULED.value), commit=True)

    def get_experiment(self, experiment_id: int) -> dict[str, Any] | None:
        """
        Get experiment details by ID.

        Args:
            experiment_id: ID of the experiment

        Returns:
            Experiment dictionary with all fields, or None if not found
        """
        query = """
        SELECT experiment_id, experiment_name, num_actors, num_cpus, num_gpus,
               mlflow_experiment_id, status, num_shards, error, created_at
        FROM experiments
        WHERE experiment_id = ?
        """
        result = self.db.execute(query, params=(experiment_id,), fetch=True)
        if result and len(result) > 0:
            row = result[0]
            return {
                "experiment_id": row[0],
                "experiment_name": row[1],
                "num_actors": row[2],
                "num_cpus": row[3],
                "num_gpus": row[4],
                "mlflow_experiment_id": row[5],
                "status": row[6],
                "num_shards": row[7],
                "error": row[8],
                "created_at": row[9],
            }
        return None

    def get_experiment_error(self, experiment_id: int) -> str:
        """
        Get error message for an experiment.

        Args:
            experiment_id: ID of the experiment

        Returns:
            Error message string
        """
        query = "SELECT error FROM experiments WHERE experiment_id = ?"
        result = self.db.execute(query, (experiment_id,), fetch=True)
        return result[0][0] if result else ""

    def get_all_experiment_names(self) -> list[str]:
        """
        Get all experiment names.

        Returns:
            List of experiment names
        """
        query = "SELECT experiment_name FROM experiments"
        result = self.db.execute(query, fetch=True)
        return [row[0] for row in result] if result else []

    def get_running_experiment(self) -> dict[str, Any] | None:
        """
        Get the currently running experiment (most recent if multiple).

        Returns:
            Dictionary with all experiment fields, or None if no running experiment
        """
        query = """
        SELECT experiment_id, experiment_name, mlflow_experiment_id, num_shards,
               num_actors, num_cpus, num_gpus, status, error, created_at
        FROM experiments
        WHERE status = ?
        ORDER BY experiment_id DESC
        LIMIT 1
        """
        result = self.db.execute(query, (ExperimentStatus.RUNNING.value,), fetch=True)
        if result:
            row = result[0]
            return {
                "experiment_id": row[0],
                "experiment_name": row[1],
                "mlflow_experiment_id": row[2],
                "num_shards": row[3],
                "num_actors": row[4],
                "num_cpus": row[5],
                "num_gpus": row[6],
                "status": row[7],
                "error": row[8],
                "created_at": row[9],
            }
        return None

    # ============================================================================
    # CONTEXTS TABLE METHODS
    # ============================================================================

    def create_context(
        self,
        context_hash: str,
        rag_config_json: str = None,
        prompt_config_json: str = None,
        status: ContextStatus = ContextStatus.NEW,
    ) -> int:
        """
        Create a new context record.

        Args:
            context_hash: SHA256 hash of the context configuration
            rag_config_json: JSON string of RAG configuration
            prompt_config_json: JSON string of prompt manager configuration
            status: Initial status (default: ContextStatus.NEW)

        Returns:
            context_id of the created context (or existing if hash matches)
        """
        # Check if context with this hash already exists
        query = "SELECT context_id FROM contexts WHERE context_hash = ?"
        result = self.db.execute(query, (context_hash,), fetch=True)
        if result:
            return result[0][0]

        # Create new context
        query = """
        INSERT INTO contexts (context_hash, rag_config_json, prompt_config_json, status, error)
        VALUES (?, ?, ?, ?, '')
        """
        self.db.execute(
            query,
            (context_hash, rag_config_json, prompt_config_json, status.value),
            commit=True,
        )
        return self.db.cursor.lastrowid

    def get_context(self, context_id: int) -> dict[str, Any] | None:
        """
        Get context by ID.

        Args:
            context_id: ID of the context

        Returns:
            Dictionary with all context fields, or None if not found
        """
        query = """
        SELECT context_id, context_hash, rag_config_json, prompt_config_json,
               status, error, started_at, completed_at, duration_seconds
        FROM contexts
        WHERE context_id = ?
        """
        result = self.db.execute(query, (context_id,), fetch=True)
        if result:
            row = result[0]
            return {
                "context_id": row[0],
                "context_hash": row[1],
                "rag_config_json": row[2],
                "prompt_config_json": row[3],
                "status": row[4],
                "error": row[5],
                "started_at": row[6],
                "completed_at": row[7],
                "duration_seconds": row[8],
            }
        return None

    def get_context_by_hash(self, context_hash: str) -> dict[str, Any] | None:
        """
        Get context by hash.

        Args:
            context_hash: SHA256 hash of the context configuration

        Returns:
            Dictionary with all context fields, or None if not found
        """
        query = """
        SELECT context_id, context_hash, rag_config_json, prompt_config_json,
               status, error, started_at, completed_at, duration_seconds
        FROM contexts
        WHERE context_hash = ?
        """
        result = self.db.execute(query, (context_hash,), fetch=True)
        if result:
            row = result[0]
            return {
                "context_id": row[0],
                "context_hash": row[1],
                "rag_config_json": row[2],
                "prompt_config_json": row[3],
                "status": row[4],
                "error": row[5],
                "started_at": row[6],
                "completed_at": row[7],
                "duration_seconds": row[8],
            }
        return None

    def set_context_status(self, context_id: int, status: ContextStatus):
        """
        Update context status.

        Args:
            context_id: ID of the context
            status: New status (ContextStatus enum)
        """
        query = "UPDATE contexts SET status = ? WHERE context_id = ?"
        self.db.execute(query, (status.value, context_id), commit=True)

    def set_context_start_time(self, context_id: int, start_time: str):
        """
        Set start time for context building.

        Args:
            context_id: ID of the context
            start_time: Start timestamp (use datetime.now().isoformat())
        """
        query = "UPDATE contexts SET started_at = ? WHERE context_id = ?"
        self.db.execute(query, (start_time, context_id), commit=True)

    def set_context_end_time(
        self, context_id: int, end_time: str, duration_seconds: float
    ):
        """
        Set end time and duration for context building.

        Args:
            context_id: ID of the context
            end_time: End timestamp (use datetime.now().isoformat())
            duration_seconds: Duration in seconds
        """
        query = "UPDATE contexts SET completed_at = ?, duration_seconds = ? WHERE context_id = ?"
        self.db.execute(query, (end_time, duration_seconds, context_id), commit=True)

    def set_context_error(self, context_id: int, error: str):
        """
        Set error message for a context.

        Args:
            context_id: ID of the context
            error: Error message
        """
        query = "UPDATE contexts SET error = ? WHERE context_id = ?"
        self.db.execute(query, (error, context_id), commit=True)

    # ============================================================================
    # PIPELINES TABLE METHODS
    # ============================================================================

    def create_pipeline(
        self,
        pipeline_type: str,
        pipeline_config: Any,
        context_id: int = None,
        status: PipelineStatus = PipelineStatus.NEW,
    ) -> int:
        """
        Create a new pipeline record.

        Args:
            pipeline_name: Name/identifier for the pipeline
            pipeline_type: Type of pipeline ('vllm', 'openai_api', etc.)
            pipeline_config: Pipeline configuration object (with classes/functions - will be encoded for pipeline_config column,
                            and JSON-serialized for pipeline_config_json column)
            context_id: Optional context ID for RAG
            status: Initial status (default: PipelineStatus.NEW)

        Returns:
            pipeline_id of the created pipeline
        """
        # Serialize the full pipeline config using encode_payload (includes functions/classes)
        encoded_config = encode_payload(pipeline_config)

        # Extract JSON-serializable data (excludes functions/classes)
        import json

        json_config_dict = extract_pipeline_config_json(pipeline_config)
        json_config_str = json.dumps(json_config_dict) if json_config_dict else None

        query = """
        INSERT INTO pipelines (
            context_id, pipeline_type,
            pipeline_config, pipeline_config_json, status, error,
<<<<<<< HEAD
            current_shard_id, shards_completed, total_samples_processed, mlflow_run_id, trackio_run_id
        ) VALUES (?, ?, ?, ?, ?, '', '', 0, 0, NULL, NULL)
=======
            current_shard_id, shards_completed, total_samples_processed, mlflow_run_id
        ) VALUES (?, ?, ?, ?, ?, '', '', 0, 0, NULL)
>>>>>>> 8d68b056
        """
        self.db.execute(
            query,
            (
                context_id,
                pipeline_type,
                encoded_config,
                json_config_str,
                status.value,
            ),
            commit=True,
        )
        return self.db.cursor.lastrowid

    def set_pipeline_progress(self, pipeline_id: int) -> dict[str, Any] | None:
        """
        Get pipeline by ID (legacy method name - actually gets pipeline, not sets progress).

        Args:
            pipeline_id: ID of the pipeline

        Returns:
            Dictionary with all pipeline fields, or None if not found
        """
        query = """
        SELECT pipeline_id, context_id, pipeline_type,
               pipeline_config, pipeline_config_json, status, current_shard_id,
<<<<<<< HEAD
               shards_completed, total_samples_processed, mlflow_run_id, trackio_run_id, error, created_at
=======
               shards_completed, total_samples_processed, mlflow_run_id, error, created_at
>>>>>>> 8d68b056
        FROM pipelines
        WHERE pipeline_id = ?
        """
        result = self.db.execute(query, (pipeline_id,), fetch=True)
        if result:
            row = result[0]
            # Decode the pipeline config from the database (use pipeline_config column)
            decoded_config = decode_db_payload(row[3]) if row[3] else None
            # Parse JSON config for display/analytics
            import json

            json_config = json.loads(row[4]) if row[4] else None
            return {
                "pipeline_id": row[0],
                "context_id": row[1],
                "pipeline_type": row[2],
                "pipeline_config": decoded_config,  # Use decoded config for actual pipeline object
                "pipeline_config_json": json_config,  # JSON version for display/analytics
                "status": row[5],
                "current_shard_id": row[6],
                "shards_completed": row[7],
                "total_samples_processed": row[8],
                "mlflow_run_id": row[9],
<<<<<<< HEAD
                "trackio_run_id": row[10],
                "error": row[11],
                "created_at": row[12],
=======
                "error": row[10],
                "created_at": row[11],
>>>>>>> 8d68b056
            }
        return None

    def get_pipeline(self, pipeline_id: int) -> dict[str, Any] | None:
        """
        Get a single pipeline by ID.

        Args:
            pipeline_id: ID of the pipeline to retrieve

        Returns:
            Pipeline dictionary, or None if not found
        """
        query = """
        SELECT pipeline_id, context_id, pipeline_type,
               pipeline_config, pipeline_config_json, status, current_shard_id,
<<<<<<< HEAD
               shards_completed, total_samples_processed, mlflow_run_id, trackio_run_id, error, created_at
=======
               shards_completed, total_samples_processed, mlflow_run_id, error, created_at
>>>>>>> 8d68b056
        FROM pipelines
        WHERE pipeline_id = ?
        """
        result = self.db.execute(query, params=(pipeline_id,), fetch=True)
        if result and len(result) > 0:
            row = result[0]
            # Decode the pipeline config from the database (use pipeline_config column)
            decoded_config = decode_db_payload(row[3]) if row[3] else None
            # Parse JSON config for display/analytics
            import json

            json_config = json.loads(row[4]) if row[4] else None
            return {
                "pipeline_id": row[0],
                "context_id": row[1],
                "pipeline_type": row[2],
                "pipeline_config": decoded_config,  # Use decoded config for actual pipeline object
                "pipeline_config_json": json_config,  # JSON version for display/analytics
                "status": row[5],
                "current_shard_id": row[6],
                "shards_completed": row[7],
                "total_samples_processed": row[8],
                "mlflow_run_id": row[9],
                "error": row[10],
                "created_at": row[11],
            }
        return None

    def get_all_pipeline_ids(self) -> list[dict[str, Any]]:
        """
        Get lightweight list of all pipelines with minimal info (no config).

        Optimized for auto-polling - returns only IDs and status without deserializing configs.

        Returns:
            List of dicts with: pipeline_id, status, shards_completed, total_samples_processed
        """
        query = """
        SELECT pipeline_id, status, shards_completed, total_samples_processed
        FROM pipelines
        ORDER BY pipeline_id DESC
        """
        result = self.db.execute(query, fetch=True)
        pipelines = []
        if result:
            for row in result:
                pipelines.append(
                    {
                        "pipeline_id": row[0],
                        "status": row[1],
                        "shards_completed": row[2],
                        "total_samples_processed": row[3],
                    }
                )
        return pipelines

    def get_pipeline_config_json(self, pipeline_id: int) -> dict[str, Any] | None:
        """
        Get only the JSON config for a specific pipeline (for display/clone).

        Args:
            pipeline_id: ID of the pipeline

        Returns:
            Dictionary with pipeline_config_json, or None if not found
        """
        import json

        query = """
        SELECT pipeline_config_json, context_id
        FROM pipelines
        WHERE pipeline_id = ?
        """
        result = self.db.execute(query, (pipeline_id,), fetch=True)
        if result and result[0][0]:
            json_config = json.loads(result[0][0])
            return {
                "pipeline_config_json": json_config,
                "context_id": result[0][1]
            }
        return None

    def get_all_pipelines(self) -> list[dict[str, Any]]:
        """
        Get all pipelines, ordered by pipeline ID.

        Returns:
            List of pipeline dictionaries (ordered by pipeline_id DESC)
        """
        query = """
        SELECT pipeline_id, context_id, pipeline_type,
               pipeline_config, pipeline_config_json, status, current_shard_id,
<<<<<<< HEAD
               shards_completed, total_samples_processed, mlflow_run_id, trackio_run_id, error, created_at
=======
               shards_completed, total_samples_processed, mlflow_run_id, error, created_at
>>>>>>> 8d68b056
        FROM pipelines
        ORDER BY pipeline_id DESC
        """
        result = self.db.execute(query, fetch=True)
        pipelines = []
        if result:
            import json

            for row in result:
                # Decode the pipeline config from the database (use pipeline_config column)
                decoded_config = decode_db_payload(row[3]) if row[3] else None
                # Parse JSON config for display/analytics
                json_config = json.loads(row[4]) if row[4] else None
                pipelines.append(
                    {
                        "pipeline_id": row[0],
                        "context_id": row[1],
                        "pipeline_type": row[2],
                        "pipeline_config": decoded_config,  # Use decoded config for actual pipeline object
                        "pipeline_config_json": json_config,  # JSON version for display/analytics
                        "status": row[5],
                        "current_shard_id": row[6],
                        "shards_completed": row[7],
                        "total_samples_processed": row[8],
                        "mlflow_run_id": row[9],
<<<<<<< HEAD
                        "trackio_run_id": row[10],
                        "error": row[11],
                        "created_at": row[12],
=======
                        "error": row[10],
                        "created_at": row[11],
>>>>>>> 8d68b056
                    }
                )
        return pipelines

    def set_pipeline_status(self, pipeline_id: int, status: PipelineStatus):
        """
        Update pipeline status.

        Args:
            pipeline_id: ID of the pipeline
            status: New status (PipelineStatus enum)
        """
        query = "UPDATE pipelines SET status = ? WHERE pipeline_id = ?"
        self.db.execute(query, (status.value, pipeline_id), commit=True)

    def set_pipeline_progress(
        self,
        pipeline_id: int,
        current_shard_id: int,
        shards_completed: int,
        total_samples_processed: int,
    ):
        """
        Update pipeline progress metrics.

        Args:
            pipeline_id: ID of the pipeline
            current_shard_id: Current shard being processed
            shards_completed: Number of shards completed
            total_samples_processed: Total number of samples processed
        """
        query = """
        UPDATE pipelines
        SET current_shard_id = ?, shards_completed = ?, total_samples_processed = ?
        WHERE pipeline_id = ?
        """
        self.db.execute(
            query,
            (current_shard_id, shards_completed, total_samples_processed, pipeline_id),
            commit=True,
        )

    def set_pipeline_current_shard(self, pipeline_id: int, shard_id: int):
        """
        Update the current shard being processed by a pipeline.

        Args:
            pipeline_id: ID of the pipeline
            shard_id: Current shard ID being processed
        """
        query = "UPDATE pipelines SET current_shard_id = ? WHERE pipeline_id = ?"
        self.db.execute(query, (shard_id, pipeline_id), commit=True)

    def set_pipeline_error(self, pipeline_id: int, error: str):
        """
        Set error message for a pipeline.

        Args:
            pipeline_id: ID of the pipeline
            error: Error message
        """
        query = "UPDATE pipelines SET error = ? WHERE pipeline_id = ?"
        self.db.execute(query, (error, pipeline_id), commit=True)

    def set_pipeline_mlflow_run_id(self, pipeline_id: int, mlflow_run_id: str):
        """
        Set MLflow run ID for a pipeline.

        Args:
            pipeline_id: ID of the pipeline
            mlflow_run_id: MLflow run ID
        """
        query = "UPDATE pipelines SET mlflow_run_id = ? WHERE pipeline_id = ?"
        self.db.execute(query, (mlflow_run_id, pipeline_id), commit=True)

<<<<<<< HEAD
    def set_pipeline_trackio_run_id(self, pipeline_id: int, trackio_run_id: str):
        """
        Set TrackIO run ID for a pipeline.

        Args:
            pipeline_id: ID of the pipeline
            trackio_run_id: TrackIO run ID
        """
        query = "UPDATE pipelines SET trackio_run_id = ? WHERE pipeline_id = ?"
        self.db.execute(query, (trackio_run_id, pipeline_id), commit=True)

=======
>>>>>>> 8d68b056
    # ============================================================================
    # ACTOR_TASKS TABLE METHODS
    # ============================================================================

    def create_actor_task(
        self,
        pipeline_id: int,
        actor_id: int,
        shard_id: int,
        status: TaskStatus = TaskStatus.SCHEDULED,
    ) -> int:
        """
        Create a new actor task record.

        Args:
            pipeline_id: ID of the pipeline
            actor_id: ID of the actor
            shard_id: ID of the shard
            status: Initial status (default: TaskStatus.SCHEDULED)

        Returns:
            task_id of the created task
        """
        query = """
        INSERT INTO actor_tasks (
            pipeline_id, actor_id, shard_id, status, error_message
        ) VALUES (?, ?, ?, ?, '')
        """
        self.db.execute(
            query, (pipeline_id, actor_id, shard_id, status.value), commit=True
        )
        return self.db.cursor.lastrowid

    def get_actor_task(self, task_id: int) -> dict[str, Any] | None:
        """
        Get actor task by ID.

        Args:
            task_id: ID of the task

        Returns:
            Dictionary with all task fields, or None if not found
        """
        query = """
        SELECT task_id, pipeline_id, actor_id, shard_id, status,
               error_message, started_at, completed_at, duration_seconds
        FROM actor_tasks
        WHERE task_id = ?
        """
        result = self.db.execute(query, (task_id,), fetch=True)
        if result:
            row = result[0]
            return {
                "task_id": row[0],
                "pipeline_id": row[1],
                "actor_id": row[2],
                "shard_id": row[3],
                "status": row[4],
                "error_message": row[5],
                "started_at": row[6],
                "completed_at": row[7],
                "duration_seconds": row[8],
            }
        return None

    def get_running_actor_tasks(self) -> list[dict[str, Any]]:
        """
        Get all currently running actor tasks.

        Returns:
            List of running task dictionaries (ordered by task_id DESC)
        """
        query = """
        SELECT task_id, pipeline_id, actor_id, shard_id, status,
               error_message, started_at, completed_at, duration_seconds
        FROM actor_tasks
        WHERE status = ?
        ORDER BY task_id DESC
        """
        result = self.db.execute(query, (TaskStatus.IN_PROGRESS.value,), fetch=True)
        tasks = []
        if result:
            for row in result:
                tasks.append(
                    {
                        "task_id": row[0],
                        "pipeline_id": row[1],
                        "actor_id": row[2],
                        "shard_id": row[3],
                        "status": row[4],
                        "error_message": row[5],
                        "started_at": row[6],
                        "completed_at": row[7],
                        "duration_seconds": row[8],
                    }
                )
        return tasks

    def set_actor_task_status(self, task_id: int, status: TaskStatus):
        """
        Update actor task status.

        Args:
            task_id: ID of the task
            status: New status (TaskStatus enum)
        """
        query = "UPDATE actor_tasks SET status = ? WHERE task_id = ?"
        self.db.execute(query, (status.value, task_id), commit=True)

    def set_actor_task_start_time(self, task_id: int, start_time: str):
        """
        Set start time for an actor task.

        Args:
            task_id: ID of the task
            start_time: Start timestamp (use datetime.now().isoformat())
        """
        query = "UPDATE actor_tasks SET started_at = ? WHERE task_id = ?"
        self.db.execute(query, (start_time, task_id), commit=True)

    def set_actor_task_end_time(
        self, task_id: int, end_time: str, duration_seconds: float
    ):
        """
        Set end time and duration for an actor task.

        Args:
            task_id: ID of the task
            end_time: End timestamp (use datetime.now().isoformat())
            duration_seconds: Duration in seconds
        """
        query = "UPDATE actor_tasks SET completed_at = ?, duration_seconds = ? WHERE task_id = ?"
        self.db.execute(query, (end_time, duration_seconds, task_id), commit=True)

    def set_actor_task_error(self, task_id: int, error_message: str):
        """
        Set error message for an actor task.

        Args:
            task_id: ID of the task
            error_message: Error message
        """
        query = "UPDATE actor_tasks SET error_message = ? WHERE task_id = ?"
        self.db.execute(query, (error_message, task_id), commit=True)

    # ============================================================================
    # INTERACTIVE_CONTROL TABLE METHODS
    # ============================================================================

    def create_ic_operation(
        self,
        operation: str,
        pipeline_id: int = None,
        request_data: str = None,
    ) -> int:
        """
        Create a new interactive control operation.

        Args:
            operation: Type of operation ('stop', 'resume', 'delete', 'clone')
            pipeline_id: ID of the pipeline (None for clone operation)
            request_data: JSON string with operation data (e.g., model_config for clone)

        Returns:
            ic_id of the created operation
        """
        import time

        query = """
        INSERT INTO interactive_control (
            pipeline_id, operation, status, request_data, error, created_at
        ) VALUES (?, ?, ?, ?, '', ?)
        """
        from rapidfireai.evals.utils.constants import ICStatus

        self.db.execute(
            query,
            (pipeline_id, operation, ICStatus.PENDING.value, request_data, time.time()),
            commit=True,
        )
        return self.db.cursor.lastrowid

    def get_pending_ic_operations(self) -> list[dict[str, Any]]:
        """
        Get all pending IC operations.

        Returns:
            List of dictionaries with IC operation fields
        """
        from rapidfireai.evals.utils.constants import ICStatus

        query = """
        SELECT ic_id, pipeline_id, operation, status, request_data, error, created_at, processed_at
        FROM interactive_control
        WHERE status = ?
        ORDER BY created_at ASC
        """
        results = self.db.execute(query, (ICStatus.PENDING.value,), fetch=True)
        operations = []
        for row in results:
            operations.append(
                {
                    "ic_id": row[0],
                    "pipeline_id": row[1],
                    "operation": row[2],
                    "status": row[3],
                    "request_data": row[4],
                    "error": row[5],
                    "created_at": row[6],
                    "processed_at": row[7],
                }
            )
        return operations

    def get_ic_operation(self, ic_id: int) -> dict[str, Any] | None:
        """
        Get IC operation by ID.

        Args:
            ic_id: ID of the IC operation

        Returns:
            Dictionary with IC operation fields, or None if not found
        """
        query = """
        SELECT ic_id, pipeline_id, operation, status, request_data, error, created_at, processed_at
        FROM interactive_control
        WHERE ic_id = ?
        """
        result = self.db.execute(query, (ic_id,), fetch=True)
        if result:
            row = result[0]
            return {
                "ic_id": row[0],
                "pipeline_id": row[1],
                "operation": row[2],
                "status": row[3],
                "request_data": row[4],
                "error": row[5],
                "created_at": row[6],
                "processed_at": row[7],
            }
        return None

    def update_ic_operation_status(self, ic_id: int, status: str, error: str = ""):
        """
        Update IC operation status.

        Args:
            ic_id: ID of the IC operation
            status: New status ('pending', 'processing', 'completed', 'failed')
            error: Error message (if status is 'failed')
        """
        import time

        query = """
        UPDATE interactive_control
        SET status = ?, error = ?, processed_at = ?
        WHERE ic_id = ?
        """
        self.db.execute(query, (status, error, time.time(), ic_id), commit=True)

    def get_all_ic_operations(self) -> list[dict[str, Any]]:
        """
        Get all IC operations, ordered by creation time.

        Returns:
            List of dictionaries with IC operation fields
        """
        query = """
        SELECT ic_id, pipeline_id, operation, status, request_data, error, created_at, processed_at
        FROM interactive_control
        ORDER BY created_at DESC
        """
        results = self.db.execute(query, fetch=True)
        operations = []
        for row in results:
            operations.append(
                {
                    "ic_id": row[0],
                    "pipeline_id": row[1],
                    "operation": row[2],
                    "status": row[3],
                    "request_data": row[4],
                    "error": row[5],
                    "created_at": row[6],
                    "processed_at": row[7],
                }
            )
        return operations


# Export for external use
__all__ = ["RFDatabase"]<|MERGE_RESOLUTION|>--- conflicted
+++ resolved
@@ -43,23 +43,16 @@
                 self.db.conn.executescript(schema_sql)
                 self.db.conn.commit()
         
-<<<<<<< HEAD
         # Migration: Add mlflow_run_id and trackio_run_id columns to pipelines table if they don't exist
-=======
-        # Migration: Add mlflow_run_id column to pipelines table if it doesn't exist
->>>>>>> 8d68b056
         try:
             cursor = self.db.conn.execute("PRAGMA table_info(pipelines)")
             columns = [row[1] for row in cursor.fetchall()]
             if "mlflow_run_id" not in columns:
                 self.db.conn.execute("ALTER TABLE pipelines ADD COLUMN mlflow_run_id TEXT")
                 self.db.conn.commit()
-<<<<<<< HEAD
             if "trackio_run_id" not in columns:
                 self.db.conn.execute("ALTER TABLE pipelines ADD COLUMN trackio_run_id TEXT")
                 self.db.conn.commit()
-=======
->>>>>>> 8d68b056
         except Exception:
             pass
 
@@ -519,13 +512,8 @@
         INSERT INTO pipelines (
             context_id, pipeline_type,
             pipeline_config, pipeline_config_json, status, error,
-<<<<<<< HEAD
             current_shard_id, shards_completed, total_samples_processed, mlflow_run_id, trackio_run_id
         ) VALUES (?, ?, ?, ?, ?, '', '', 0, 0, NULL, NULL)
-=======
-            current_shard_id, shards_completed, total_samples_processed, mlflow_run_id
-        ) VALUES (?, ?, ?, ?, ?, '', '', 0, 0, NULL)
->>>>>>> 8d68b056
         """
         self.db.execute(
             query,
@@ -553,11 +541,7 @@
         query = """
         SELECT pipeline_id, context_id, pipeline_type,
                pipeline_config, pipeline_config_json, status, current_shard_id,
-<<<<<<< HEAD
                shards_completed, total_samples_processed, mlflow_run_id, trackio_run_id, error, created_at
-=======
-               shards_completed, total_samples_processed, mlflow_run_id, error, created_at
->>>>>>> 8d68b056
         FROM pipelines
         WHERE pipeline_id = ?
         """
@@ -581,14 +565,9 @@
                 "shards_completed": row[7],
                 "total_samples_processed": row[8],
                 "mlflow_run_id": row[9],
-<<<<<<< HEAD
                 "trackio_run_id": row[10],
                 "error": row[11],
                 "created_at": row[12],
-=======
-                "error": row[10],
-                "created_at": row[11],
->>>>>>> 8d68b056
             }
         return None
 
@@ -605,11 +584,7 @@
         query = """
         SELECT pipeline_id, context_id, pipeline_type,
                pipeline_config, pipeline_config_json, status, current_shard_id,
-<<<<<<< HEAD
                shards_completed, total_samples_processed, mlflow_run_id, trackio_run_id, error, created_at
-=======
-               shards_completed, total_samples_processed, mlflow_run_id, error, created_at
->>>>>>> 8d68b056
         FROM pipelines
         WHERE pipeline_id = ?
         """
@@ -633,8 +608,9 @@
                 "shards_completed": row[7],
                 "total_samples_processed": row[8],
                 "mlflow_run_id": row[9],
-                "error": row[10],
-                "created_at": row[11],
+                "trackio_run_id": row[10],
+                "error": row[11],
+                "created_at": row[12],
             }
         return None
 
@@ -702,11 +678,7 @@
         query = """
         SELECT pipeline_id, context_id, pipeline_type,
                pipeline_config, pipeline_config_json, status, current_shard_id,
-<<<<<<< HEAD
                shards_completed, total_samples_processed, mlflow_run_id, trackio_run_id, error, created_at
-=======
-               shards_completed, total_samples_processed, mlflow_run_id, error, created_at
->>>>>>> 8d68b056
         FROM pipelines
         ORDER BY pipeline_id DESC
         """
@@ -732,14 +704,9 @@
                         "shards_completed": row[7],
                         "total_samples_processed": row[8],
                         "mlflow_run_id": row[9],
-<<<<<<< HEAD
                         "trackio_run_id": row[10],
                         "error": row[11],
                         "created_at": row[12],
-=======
-                        "error": row[10],
-                        "created_at": row[11],
->>>>>>> 8d68b056
                     }
                 )
         return pipelines
@@ -815,7 +782,6 @@
         query = "UPDATE pipelines SET mlflow_run_id = ? WHERE pipeline_id = ?"
         self.db.execute(query, (mlflow_run_id, pipeline_id), commit=True)
 
-<<<<<<< HEAD
     def set_pipeline_trackio_run_id(self, pipeline_id: int, trackio_run_id: str):
         """
         Set TrackIO run ID for a pipeline.
@@ -827,8 +793,6 @@
         query = "UPDATE pipelines SET trackio_run_id = ? WHERE pipeline_id = ?"
         self.db.execute(query, (trackio_run_id, pipeline_id), commit=True)
 
-=======
->>>>>>> 8d68b056
     # ============================================================================
     # ACTOR_TASKS TABLE METHODS
     # ============================================================================
