"""
RF-Inferno Database Manager.

Provides high-level interface for CRUD operations on the experiment database.
"""

import os
from typing import Any

from rapidfireai.evals.db.db_interface import DatabaseInterface
from rapidfireai.evals.utils.constants import (
    ContextStatus,
    ExperimentStatus,
    PipelineStatus,
    TaskStatus,
)
from rapidfireai.evals.utils.serialize import (
    decode_db_payload,
    encode_payload,
    extract_pipeline_config_json,
)


class RFDatabase:
    """Database manager for RF-Inferno experiments."""

    def __init__(self, db_interface: DatabaseInterface = None):
        """
        Initialize the database manager.

        Args:
            db_interface: Optional DatabaseInterface instance. If not provided, creates a new one.
        """
        self.db = db_interface if db_interface else DatabaseInterface()
        self._initialize_schema()

    def _initialize_schema(self):
        """Initialize database schema from tables.sql file."""
        schema_path = os.path.join(os.path.dirname(__file__), "tables.sql")
        if os.path.exists(schema_path):
            with open(schema_path) as f:
                schema_sql = f.read()
                self.db.conn.executescript(schema_sql)
                self.db.conn.commit()
        
        # Migration: Add mlflow_run_id and trackio_run_id columns to pipelines table if they don't exist
        try:
            cursor = self.db.conn.execute("PRAGMA table_info(pipelines)")
            columns = [row[1] for row in cursor.fetchall()]
            if "mlflow_run_id" not in columns:
                self.db.conn.execute("ALTER TABLE pipelines ADD COLUMN mlflow_run_id TEXT")
                self.db.conn.commit()
            if "trackio_run_id" not in columns:
                self.db.conn.execute("ALTER TABLE pipelines ADD COLUMN trackio_run_id TEXT")
                self.db.conn.commit()
        except Exception:
            pass

    def close(self):
        """Close the database connection."""
        self.db.close()

    def create_tables(self):
        """Create database tables.

        Public method for Gunicorn on_starting() callback.
        Re-runs _initialize_schema() which uses CREATE TABLE IF NOT EXISTS,
        making it safe to call multiple times.
        """
        self._initialize_schema()

    # ============================================================================
    # EXPERIMENTS TABLE METHODS
    # ============================================================================

    def create_experiment(
        self,
        experiment_name: str,
        num_actors: int,
        num_cpus: int = None,
        num_gpus: int = None,
        mlflow_experiment_id: str = None,
        status: ExperimentStatus = ExperimentStatus.RUNNING,
        num_shards: int = 0,
    ) -> int:
        """
        Create a new experiment record.

        Args:
            experiment_name: Name of the experiment
            num_actors: Number of query processing actors
            num_cpus: Number of CPUs allocated
            num_gpus: Number of GPUs allocated
            mlflow_experiment_id: Optional MLflow experiment ID
            status: Initial status (default: ExperimentStatus.RUNNING)
            num_shards: Number of shards for the dataset (default: 0)

        Returns:
            experiment_id of the created experiment
        """
        query = """
        INSERT INTO experiments (
            experiment_name, num_actors, num_shards, num_cpus, num_gpus,
            mlflow_experiment_id, status, error
        ) VALUES (?, ?, ?, ?, ?, ?, ?, '')
        """
        self.db.execute(
            query,
            (
                experiment_name,
                num_actors,
                num_shards,
                num_cpus,
                num_gpus,
                mlflow_experiment_id,
                status.value,
            ),
            commit=True,
        )
        return self.db.cursor.lastrowid

    def set_experiment_status(self, experiment_id: int, status: ExperimentStatus):
        """
        Update experiment status.

        Args:
            experiment_id: ID of the experiment
            status: New status (ExperimentStatus enum)
        """
        query = "UPDATE experiments SET status = ? WHERE experiment_id = ?"
        self.db.execute(query, (status.value, experiment_id), commit=True)

    def set_experiment_error(self, experiment_id: int, error: str):
        """
        Set error message for an experiment.

        Args:
            experiment_id: ID of the experiment
            error: Error message
        """
        query = "UPDATE experiments SET error = ? WHERE experiment_id = ?"
        self.db.execute(query, (error, experiment_id), commit=True)

    def set_experiment_num_shards(self, experiment_id: int, num_shards: int):
        """
        Update the number of shards for an experiment.

        Args:
            experiment_id: ID of the experiment
            num_shards: Number of shards
        """
        query = "UPDATE experiments SET num_shards = ? WHERE experiment_id = ?"
        self.db.execute(query, (num_shards, experiment_id), commit=True)

    def set_experiment_resources(
        self,
        experiment_id: int,
        num_actors: int,
        num_cpus: int = None,
        num_gpus: int = None,
    ):
        """
        Update resource allocation for an experiment.

        Args:
            experiment_id: ID of the experiment
            num_actors: Number of actors
            num_cpus: Number of CPUs (optional)
            num_gpus: Number of GPUs (optional)
        """
        query = "UPDATE experiments SET num_actors = ?, num_cpus = ?, num_gpus = ? WHERE experiment_id = ?"
        self.db.execute(
            query, (num_actors, num_cpus, num_gpus, experiment_id), commit=True
        )

    def reset_all_tables(self, experiments_table: bool = False) -> None:
        """
        Clear data from experiment tables.

        Args:
            experiments_table: If True, also clear the experiments table (default: False)
        """
        # Clear dependent tables first (due to foreign keys)
        tables = ["actor_tasks", "contexts", "interactive_control", "pipelines"]

        for table in tables:
            self.db.execute(f"DELETE FROM {table}", commit=True)

        # Optionally clear experiments table
        if experiments_table:
            self.db.execute("DELETE FROM experiments", commit=True)
            tables.append("experiments")

        # Reset auto-increment indices
        for table in tables:
            self.db.execute("DELETE FROM sqlite_sequence WHERE name = ?", (table,), commit=True)

    def reset_experiment_states(self) -> None:
        """
        Reset the experiment states when a running task is cancelled.
        Marks ongoing/new pipelines as FAILED and their contexts as FAILED.
        Similar to fit mode's reset_experiment_states().
        """
        from rapidfireai.evals.utils.constants import ContextStatus, PipelineStatus, TaskStatus

        # Mark all scheduled and in-progress actor tasks as failed
        query = """
            UPDATE actor_tasks
            SET status = ?
            WHERE status = ? OR status = ?
        """
        self.db.execute(
            query, (TaskStatus.FAILED.value, TaskStatus.IN_PROGRESS.value, TaskStatus.SCHEDULED.value), commit=True
        )

        # Mark ongoing and new pipelines as failed
        query = """
            UPDATE pipelines
            SET status = ?
            WHERE status = ? OR status = ?
        """
        self.db.execute(
            query, (PipelineStatus.FAILED.value, PipelineStatus.ONGOING.value, PipelineStatus.NEW.value), commit=True
        )

        # Mark ongoing and new contexts as failed
        query = """
            UPDATE contexts
            SET status = ?
            WHERE status = ? OR status = ?
        """
        self.db.execute(
            query, (ContextStatus.FAILED.value, ContextStatus.ONGOING.value, ContextStatus.NEW.value), commit=True
        )

        # Reset all pending interactive control tasks
        query = """
            UPDATE interactive_control
            SET status = ?
            WHERE status = ?
        """
        self.db.execute(query, (TaskStatus.FAILED.value, TaskStatus.SCHEDULED.value), commit=True)

    def get_experiment(self, experiment_id: int) -> dict[str, Any] | None:
        """
        Get experiment details by ID.

        Args:
            experiment_id: ID of the experiment

        Returns:
            Experiment dictionary with all fields, or None if not found
        """
        query = """
        SELECT experiment_id, experiment_name, num_actors, num_cpus, num_gpus,
               mlflow_experiment_id, status, num_shards, error, created_at
        FROM experiments
        WHERE experiment_id = ?
        """
        result = self.db.execute(query, params=(experiment_id,), fetch=True)
        if result and len(result) > 0:
            row = result[0]
            return {
                "experiment_id": row[0],
                "experiment_name": row[1],
                "num_actors": row[2],
                "num_cpus": row[3],
                "num_gpus": row[4],
                "mlflow_experiment_id": row[5],
                "status": row[6],
                "num_shards": row[7],
                "error": row[8],
                "created_at": row[9],
            }
        return None

    def get_experiment_error(self, experiment_id: int) -> str:
        """
        Get error message for an experiment.

        Args:
            experiment_id: ID of the experiment

        Returns:
            Error message string
        """
        query = "SELECT error FROM experiments WHERE experiment_id = ?"
        result = self.db.execute(query, (experiment_id,), fetch=True)
        return result[0][0] if result else ""

    def get_all_experiment_names(self) -> list[str]:
        """
        Get all experiment names.

        Returns:
            List of experiment names
        """
        query = "SELECT experiment_name FROM experiments"
        result = self.db.execute(query, fetch=True)
        return [row[0] for row in result] if result else []

    def get_running_experiment(self) -> dict[str, Any] | None:
        """
        Get the currently running experiment (most recent if multiple).

        Returns:
            Dictionary with all experiment fields, or None if no running experiment
        """
        query = """
        SELECT experiment_id, experiment_name, mlflow_experiment_id, num_shards,
               num_actors, num_cpus, num_gpus, status, error, created_at
        FROM experiments
        WHERE status = ?
        ORDER BY experiment_id DESC
        LIMIT 1
        """
        result = self.db.execute(query, (ExperimentStatus.RUNNING.value,), fetch=True)
        if result:
            row = result[0]
            return {
                "experiment_id": row[0],
                "experiment_name": row[1],
                "mlflow_experiment_id": row[2],
                "num_shards": row[3],
                "num_actors": row[4],
                "num_cpus": row[5],
                "num_gpus": row[6],
                "status": row[7],
                "error": row[8],
                "created_at": row[9],
            }
        return None

    # ============================================================================
    # CONTEXTS TABLE METHODS
    # ============================================================================

    def create_context(
        self,
        context_hash: str,
        rag_config_json: str = None,
        prompt_config_json: str = None,
        status: ContextStatus = ContextStatus.NEW,
    ) -> int:
        """
        Create a new context record.

        Args:
            context_hash: SHA256 hash of the context configuration
            rag_config_json: JSON string of RAG configuration
            prompt_config_json: JSON string of prompt manager configuration
            status: Initial status (default: ContextStatus.NEW)

        Returns:
            context_id of the created context (or existing if hash matches)
        """
        # Check if context with this hash already exists
        query = "SELECT context_id FROM contexts WHERE context_hash = ?"
        result = self.db.execute(query, (context_hash,), fetch=True)
        if result:
            return result[0][0]

        # Create new context
        query = """
        INSERT INTO contexts (context_hash, rag_config_json, prompt_config_json, status, error)
        VALUES (?, ?, ?, ?, '')
        """
        self.db.execute(
            query,
            (context_hash, rag_config_json, prompt_config_json, status.value),
            commit=True,
        )
        return self.db.cursor.lastrowid

    def get_context(self, context_id: int) -> dict[str, Any] | None:
        """
        Get context by ID.

        Args:
            context_id: ID of the context

        Returns:
            Dictionary with all context fields, or None if not found
        """
        query = """
        SELECT context_id, context_hash, rag_config_json, prompt_config_json,
               status, error, started_at, completed_at, duration_seconds
        FROM contexts
        WHERE context_id = ?
        """
        result = self.db.execute(query, (context_id,), fetch=True)
        if result:
            row = result[0]
            return {
                "context_id": row[0],
                "context_hash": row[1],
                "rag_config_json": row[2],
                "prompt_config_json": row[3],
                "status": row[4],
                "error": row[5],
                "started_at": row[6],
                "completed_at": row[7],
                "duration_seconds": row[8],
            }
        return None

    def get_context_by_hash(self, context_hash: str) -> dict[str, Any] | None:
        """
        Get context by hash.

        Args:
            context_hash: SHA256 hash of the context configuration

        Returns:
            Dictionary with all context fields, or None if not found
        """
        query = """
        SELECT context_id, context_hash, rag_config_json, prompt_config_json,
               status, error, started_at, completed_at, duration_seconds
        FROM contexts
        WHERE context_hash = ?
        """
        result = self.db.execute(query, (context_hash,), fetch=True)
        if result:
            row = result[0]
            return {
                "context_id": row[0],
                "context_hash": row[1],
                "rag_config_json": row[2],
                "prompt_config_json": row[3],
                "status": row[4],
                "error": row[5],
                "started_at": row[6],
                "completed_at": row[7],
                "duration_seconds": row[8],
            }
        return None

    def set_context_status(self, context_id: int, status: ContextStatus):
        """
        Update context status.

        Args:
            context_id: ID of the context
            status: New status (ContextStatus enum)
        """
        query = "UPDATE contexts SET status = ? WHERE context_id = ?"
        self.db.execute(query, (status.value, context_id), commit=True)

    def set_context_start_time(self, context_id: int, start_time: str):
        """
        Set start time for context building.

        Args:
            context_id: ID of the context
            start_time: Start timestamp (use datetime.now().isoformat())
        """
        query = "UPDATE contexts SET started_at = ? WHERE context_id = ?"
        self.db.execute(query, (start_time, context_id), commit=True)

    def set_context_end_time(
        self, context_id: int, end_time: str, duration_seconds: float
    ):
        """
        Set end time and duration for context building.

        Args:
            context_id: ID of the context
            end_time: End timestamp (use datetime.now().isoformat())
            duration_seconds: Duration in seconds
        """
        query = "UPDATE contexts SET completed_at = ?, duration_seconds = ? WHERE context_id = ?"
        self.db.execute(query, (end_time, duration_seconds, context_id), commit=True)

    def set_context_error(self, context_id: int, error: str):
        """
        Set error message for a context.

        Args:
            context_id: ID of the context
            error: Error message
        """
        query = "UPDATE contexts SET error = ? WHERE context_id = ?"
        self.db.execute(query, (error, context_id), commit=True)

    # ============================================================================
    # PIPELINES TABLE METHODS
    # ============================================================================

    def create_pipeline(
        self,
        pipeline_type: str,
        pipeline_config: Any,
        context_id: int = None,
        status: PipelineStatus = PipelineStatus.NEW,
    ) -> int:
        """
        Create a new pipeline record.

        Args:
            pipeline_name: Name/identifier for the pipeline
            pipeline_type: Type of pipeline ('vllm', 'openai_api', etc.)
            pipeline_config: Pipeline configuration object (with classes/functions - will be encoded for pipeline_config column,
                            and JSON-serialized for pipeline_config_json column)
            context_id: Optional context ID for RAG
            status: Initial status (default: PipelineStatus.NEW)

        Returns:
            pipeline_id of the created pipeline
        """
        # Serialize the full pipeline config using encode_payload (includes functions/classes)
        encoded_config = encode_payload(pipeline_config)

        # Extract JSON-serializable data (excludes functions/classes)
        import json

        json_config_dict = extract_pipeline_config_json(pipeline_config)
        json_config_str = json.dumps(json_config_dict) if json_config_dict else None

        query = """
        INSERT INTO pipelines (
            context_id, pipeline_type,
            pipeline_config, pipeline_config_json, status, error,
            current_shard_id, shards_completed, total_samples_processed, mlflow_run_id, trackio_run_id
        ) VALUES (?, ?, ?, ?, ?, '', '', 0, 0, NULL, NULL)
        """
        self.db.execute(
            query,
            (
                context_id,
                pipeline_type,
                encoded_config,
                json_config_str,
                status.value,
            ),
            commit=True,
        )
        return self.db.cursor.lastrowid

    def set_pipeline_progress(self, pipeline_id: int) -> dict[str, Any] | None:
        """
        Get pipeline by ID (legacy method name - actually gets pipeline, not sets progress).

        Args:
            pipeline_id: ID of the pipeline

        Returns:
            Dictionary with all pipeline fields, or None if not found
        """
        query = """
        SELECT pipeline_id, context_id, pipeline_type,
               pipeline_config, pipeline_config_json, status, current_shard_id,
               shards_completed, total_samples_processed, mlflow_run_id, trackio_run_id, error, created_at
        FROM pipelines
        WHERE pipeline_id = ?
        """
        result = self.db.execute(query, (pipeline_id,), fetch=True)
        if result:
            row = result[0]
            # Decode the pipeline config from the database (use pipeline_config column)
            decoded_config = decode_db_payload(row[3]) if row[3] else None
            # Parse JSON config for display/analytics
            import json

            json_config = json.loads(row[4]) if row[4] else None
            return {
                "pipeline_id": row[0],
                "context_id": row[1],
                "pipeline_type": row[2],
                "pipeline_config": decoded_config,  # Use decoded config for actual pipeline object
                "pipeline_config_json": json_config,  # JSON version for display/analytics
                "status": row[5],
                "current_shard_id": row[6],
                "shards_completed": row[7],
                "total_samples_processed": row[8],
                "mlflow_run_id": row[9],
                "trackio_run_id": row[10],
                "error": row[11],
                "created_at": row[12],
            }
        return None

    def get_pipeline(self, pipeline_id: int) -> dict[str, Any] | None:
        """
        Get a single pipeline by ID.

        Args:
            pipeline_id: ID of the pipeline to retrieve

        Returns:
            Pipeline dictionary, or None if not found
        """
        query = """
        SELECT pipeline_id, context_id, pipeline_type,
               pipeline_config, pipeline_config_json, status, current_shard_id,
               shards_completed, total_samples_processed, mlflow_run_id, trackio_run_id, error, created_at
        FROM pipelines
        WHERE pipeline_id = ?
        """
        result = self.db.execute(query, params=(pipeline_id,), fetch=True)
        if result and len(result) > 0:
            row = result[0]
            # Decode the pipeline config from the database (use pipeline_config column)
            decoded_config = decode_db_payload(row[3]) if row[3] else None
            # Parse JSON config for display/analytics
            import json

            json_config = json.loads(row[4]) if row[4] else None
            return {
                "pipeline_id": row[0],
                "context_id": row[1],
                "pipeline_type": row[2],
                "pipeline_config": decoded_config,  # Use decoded config for actual pipeline object
                "pipeline_config_json": json_config,  # JSON version for display/analytics
                "status": row[5],
                "current_shard_id": row[6],
                "shards_completed": row[7],
                "total_samples_processed": row[8],
                "mlflow_run_id": row[9],
<<<<<<< HEAD
                "error": row[10],
                "created_at": row[11],
=======
                "trackio_run_id": row[10],
                "error": row[11],
                "created_at": row[12],
>>>>>>> c8a89cce
            }
        return None

    def get_all_pipeline_ids(self) -> list[dict[str, Any]]:
        """
        Get lightweight list of all pipelines with minimal info (no config).

        Optimized for auto-polling - returns only IDs and status without deserializing configs.

        Returns:
            List of dicts with: pipeline_id, status, shards_completed, total_samples_processed
        """
        query = """
        SELECT pipeline_id, status, shards_completed, total_samples_processed
        FROM pipelines
        ORDER BY pipeline_id DESC
        """
        result = self.db.execute(query, fetch=True)
        pipelines = []
        if result:
            for row in result:
                pipelines.append(
                    {
                        "pipeline_id": row[0],
                        "status": row[1],
                        "shards_completed": row[2],
                        "total_samples_processed": row[3],
                    }
                )
        return pipelines

    def get_pipeline_config_json(self, pipeline_id: int) -> dict[str, Any] | None:
        """
        Get only the JSON config for a specific pipeline (for display/clone).

        Args:
            pipeline_id: ID of the pipeline

        Returns:
            Dictionary with pipeline_config_json, or None if not found
        """
        import json

        query = """
        SELECT pipeline_config_json, context_id
        FROM pipelines
        WHERE pipeline_id = ?
        """
        result = self.db.execute(query, (pipeline_id,), fetch=True)
        if result and result[0][0]:
            json_config = json.loads(result[0][0])
            return {
                "pipeline_config_json": json_config,
                "context_id": result[0][1]
            }
        return None

    def get_all_pipelines(self) -> list[dict[str, Any]]:
        """
        Get all pipelines, ordered by pipeline ID.

        Returns:
            List of pipeline dictionaries (ordered by pipeline_id DESC)
        """
        query = """
        SELECT pipeline_id, context_id, pipeline_type,
               pipeline_config, pipeline_config_json, status, current_shard_id,
               shards_completed, total_samples_processed, mlflow_run_id, trackio_run_id, error, created_at
        FROM pipelines
        ORDER BY pipeline_id DESC
        """
        result = self.db.execute(query, fetch=True)
        pipelines = []
        if result:
            import json

            for row in result:
                # Decode the pipeline config from the database (use pipeline_config column)
                decoded_config = decode_db_payload(row[3]) if row[3] else None
                # Parse JSON config for display/analytics
                json_config = json.loads(row[4]) if row[4] else None
                pipelines.append(
                    {
                        "pipeline_id": row[0],
                        "context_id": row[1],
                        "pipeline_type": row[2],
                        "pipeline_config": decoded_config,  # Use decoded config for actual pipeline object
                        "pipeline_config_json": json_config,  # JSON version for display/analytics
                        "status": row[5],
                        "current_shard_id": row[6],
                        "shards_completed": row[7],
                        "total_samples_processed": row[8],
                        "mlflow_run_id": row[9],
                        "trackio_run_id": row[10],
                        "error": row[11],
                        "created_at": row[12],
                    }
                )
        return pipelines

    def set_pipeline_status(self, pipeline_id: int, status: PipelineStatus):
        """
        Update pipeline status.

        Args:
            pipeline_id: ID of the pipeline
            status: New status (PipelineStatus enum)
        """
        query = "UPDATE pipelines SET status = ? WHERE pipeline_id = ?"
        self.db.execute(query, (status.value, pipeline_id), commit=True)

    def set_pipeline_progress(
        self,
        pipeline_id: int,
        current_shard_id: int,
        shards_completed: int,
        total_samples_processed: int,
    ):
        """
        Update pipeline progress metrics.

        Args:
            pipeline_id: ID of the pipeline
            current_shard_id: Current shard being processed
            shards_completed: Number of shards completed
            total_samples_processed: Total number of samples processed
        """
        query = """
        UPDATE pipelines
        SET current_shard_id = ?, shards_completed = ?, total_samples_processed = ?
        WHERE pipeline_id = ?
        """
        self.db.execute(
            query,
            (current_shard_id, shards_completed, total_samples_processed, pipeline_id),
            commit=True,
        )

    def set_pipeline_current_shard(self, pipeline_id: int, shard_id: int):
        """
        Update the current shard being processed by a pipeline.

        Args:
            pipeline_id: ID of the pipeline
            shard_id: Current shard ID being processed
        """
        query = "UPDATE pipelines SET current_shard_id = ? WHERE pipeline_id = ?"
        self.db.execute(query, (shard_id, pipeline_id), commit=True)

    def set_pipeline_error(self, pipeline_id: int, error: str):
        """
        Set error message for a pipeline.

        Args:
            pipeline_id: ID of the pipeline
            error: Error message
        """
        query = "UPDATE pipelines SET error = ? WHERE pipeline_id = ?"
        self.db.execute(query, (error, pipeline_id), commit=True)

    def set_pipeline_mlflow_run_id(self, pipeline_id: int, mlflow_run_id: str):
        """
        Set MLflow run ID for a pipeline.

        Args:
            pipeline_id: ID of the pipeline
            mlflow_run_id: MLflow run ID
        """
        query = "UPDATE pipelines SET mlflow_run_id = ? WHERE pipeline_id = ?"
        self.db.execute(query, (mlflow_run_id, pipeline_id), commit=True)

    def set_pipeline_trackio_run_id(self, pipeline_id: int, trackio_run_id: str):
        """
        Set TrackIO run ID for a pipeline.

        Args:
            pipeline_id: ID of the pipeline
            trackio_run_id: TrackIO run ID
        """
        query = "UPDATE pipelines SET trackio_run_id = ? WHERE pipeline_id = ?"
        self.db.execute(query, (trackio_run_id, pipeline_id), commit=True)

    # ============================================================================
    # ACTOR_TASKS TABLE METHODS
    # ============================================================================

    def create_actor_task(
        self,
        pipeline_id: int,
        actor_id: int,
        shard_id: int,
        status: TaskStatus = TaskStatus.SCHEDULED,
    ) -> int:
        """
        Create a new actor task record.

        Args:
            pipeline_id: ID of the pipeline
            actor_id: ID of the actor
            shard_id: ID of the shard
            status: Initial status (default: TaskStatus.SCHEDULED)

        Returns:
            task_id of the created task
        """
        query = """
        INSERT INTO actor_tasks (
            pipeline_id, actor_id, shard_id, status, error_message
        ) VALUES (?, ?, ?, ?, '')
        """
        self.db.execute(
            query, (pipeline_id, actor_id, shard_id, status.value), commit=True
        )
        return self.db.cursor.lastrowid

    def get_actor_task(self, task_id: int) -> dict[str, Any] | None:
        """
        Get actor task by ID.

        Args:
            task_id: ID of the task

        Returns:
            Dictionary with all task fields, or None if not found
        """
        query = """
        SELECT task_id, pipeline_id, actor_id, shard_id, status,
               error_message, started_at, completed_at, duration_seconds
        FROM actor_tasks
        WHERE task_id = ?
        """
        result = self.db.execute(query, (task_id,), fetch=True)
        if result:
            row = result[0]
            return {
                "task_id": row[0],
                "pipeline_id": row[1],
                "actor_id": row[2],
                "shard_id": row[3],
                "status": row[4],
                "error_message": row[5],
                "started_at": row[6],
                "completed_at": row[7],
                "duration_seconds": row[8],
            }
        return None

    def get_running_actor_tasks(self) -> list[dict[str, Any]]:
        """
        Get all currently running actor tasks.

        Returns:
            List of running task dictionaries (ordered by task_id DESC)
        """
        query = """
        SELECT task_id, pipeline_id, actor_id, shard_id, status,
               error_message, started_at, completed_at, duration_seconds
        FROM actor_tasks
        WHERE status = ?
        ORDER BY task_id DESC
        """
        result = self.db.execute(query, (TaskStatus.IN_PROGRESS.value,), fetch=True)
        tasks = []
        if result:
            for row in result:
                tasks.append(
                    {
                        "task_id": row[0],
                        "pipeline_id": row[1],
                        "actor_id": row[2],
                        "shard_id": row[3],
                        "status": row[4],
                        "error_message": row[5],
                        "started_at": row[6],
                        "completed_at": row[7],
                        "duration_seconds": row[8],
                    }
                )
        return tasks

    def set_actor_task_status(self, task_id: int, status: TaskStatus):
        """
        Update actor task status.

        Args:
            task_id: ID of the task
            status: New status (TaskStatus enum)
        """
        query = "UPDATE actor_tasks SET status = ? WHERE task_id = ?"
        self.db.execute(query, (status.value, task_id), commit=True)

    def set_actor_task_start_time(self, task_id: int, start_time: str):
        """
        Set start time for an actor task.

        Args:
            task_id: ID of the task
            start_time: Start timestamp (use datetime.now().isoformat())
        """
        query = "UPDATE actor_tasks SET started_at = ? WHERE task_id = ?"
        self.db.execute(query, (start_time, task_id), commit=True)

    def set_actor_task_end_time(
        self, task_id: int, end_time: str, duration_seconds: float
    ):
        """
        Set end time and duration for an actor task.

        Args:
            task_id: ID of the task
            end_time: End timestamp (use datetime.now().isoformat())
            duration_seconds: Duration in seconds
        """
        query = "UPDATE actor_tasks SET completed_at = ?, duration_seconds = ? WHERE task_id = ?"
        self.db.execute(query, (end_time, duration_seconds, task_id), commit=True)

    def set_actor_task_error(self, task_id: int, error_message: str):
        """
        Set error message for an actor task.

        Args:
            task_id: ID of the task
            error_message: Error message
        """
        query = "UPDATE actor_tasks SET error_message = ? WHERE task_id = ?"
        self.db.execute(query, (error_message, task_id), commit=True)

    # ============================================================================
    # INTERACTIVE_CONTROL TABLE METHODS
    # ============================================================================

    def create_ic_operation(
        self,
        operation: str,
        pipeline_id: int = None,
        request_data: str = None,
    ) -> int:
        """
        Create a new interactive control operation.

        Args:
            operation: Type of operation ('stop', 'resume', 'delete', 'clone')
            pipeline_id: ID of the pipeline (None for clone operation)
            request_data: JSON string with operation data (e.g., model_config for clone)

        Returns:
            ic_id of the created operation
        """
        import time

        query = """
        INSERT INTO interactive_control (
            pipeline_id, operation, status, request_data, error, created_at
        ) VALUES (?, ?, ?, ?, '', ?)
        """
        from rapidfireai.evals.utils.constants import ICStatus

        self.db.execute(
            query,
            (pipeline_id, operation, ICStatus.PENDING.value, request_data, time.time()),
            commit=True,
        )
        return self.db.cursor.lastrowid

    def get_pending_ic_operations(self) -> list[dict[str, Any]]:
        """
        Get all pending IC operations.

        Returns:
            List of dictionaries with IC operation fields
        """
        from rapidfireai.evals.utils.constants import ICStatus

        query = """
        SELECT ic_id, pipeline_id, operation, status, request_data, error, created_at, processed_at
        FROM interactive_control
        WHERE status = ?
        ORDER BY created_at ASC
        """
        results = self.db.execute(query, (ICStatus.PENDING.value,), fetch=True)
        operations = []
        for row in results:
            operations.append(
                {
                    "ic_id": row[0],
                    "pipeline_id": row[1],
                    "operation": row[2],
                    "status": row[3],
                    "request_data": row[4],
                    "error": row[5],
                    "created_at": row[6],
                    "processed_at": row[7],
                }
            )
        return operations

    def get_ic_operation(self, ic_id: int) -> dict[str, Any] | None:
        """
        Get IC operation by ID.

        Args:
            ic_id: ID of the IC operation

        Returns:
            Dictionary with IC operation fields, or None if not found
        """
        query = """
        SELECT ic_id, pipeline_id, operation, status, request_data, error, created_at, processed_at
        FROM interactive_control
        WHERE ic_id = ?
        """
        result = self.db.execute(query, (ic_id,), fetch=True)
        if result:
            row = result[0]
            return {
                "ic_id": row[0],
                "pipeline_id": row[1],
                "operation": row[2],
                "status": row[3],
                "request_data": row[4],
                "error": row[5],
                "created_at": row[6],
                "processed_at": row[7],
            }
        return None

    def update_ic_operation_status(self, ic_id: int, status: str, error: str = ""):
        """
        Update IC operation status.

        Args:
            ic_id: ID of the IC operation
            status: New status ('pending', 'processing', 'completed', 'failed')
            error: Error message (if status is 'failed')
        """
        import time

        query = """
        UPDATE interactive_control
        SET status = ?, error = ?, processed_at = ?
        WHERE ic_id = ?
        """
        self.db.execute(query, (status, error, time.time(), ic_id), commit=True)

    def get_all_ic_operations(self) -> list[dict[str, Any]]:
        """
        Get all IC operations, ordered by creation time.

        Returns:
            List of dictionaries with IC operation fields
        """
        query = """
        SELECT ic_id, pipeline_id, operation, status, request_data, error, created_at, processed_at
        FROM interactive_control
        ORDER BY created_at DESC
        """
        results = self.db.execute(query, fetch=True)
        operations = []
        for row in results:
            operations.append(
                {
                    "ic_id": row[0],
                    "pipeline_id": row[1],
                    "operation": row[2],
                    "status": row[3],
                    "request_data": row[4],
                    "error": row[5],
                    "created_at": row[6],
                    "processed_at": row[7],
                }
            )
        return operations


# Export for external use
__all__ = ["RFDatabase"]<|MERGE_RESOLUTION|>--- conflicted
+++ resolved
@@ -617,14 +617,9 @@
                 "shards_completed": row[7],
                 "total_samples_processed": row[8],
                 "mlflow_run_id": row[9],
-<<<<<<< HEAD
-                "error": row[10],
-                "created_at": row[11],
-=======
                 "trackio_run_id": row[10],
                 "error": row[11],
                 "created_at": row[12],
->>>>>>> c8a89cce
             }
         return None
 
