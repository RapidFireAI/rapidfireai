import hashlib
import json
import time
from collections.abc import Callable
from typing import Any
import ray

from rapidfireai.utils.constants import ColabConfig, RF_EXPERIMENT_PATH
from rapidfireai.evals.actors.doc_actor import DocProcessingActor
from rapidfireai.evals.actors.inference_engines import InferenceEngine
from rapidfireai.evals.actors.query_actor import QueryProcessingActor
from rapidfireai.evals.data.dataset import DataLoader
from rapidfireai.evals.db import RFDatabase
from rapidfireai.evals.metrics.aggregator import Aggregator
from rapidfireai.evals.scheduling.interactive_control import InteractiveControlHandler
from rapidfireai.evals.scheduling.pipeline_scheduler import PipelineScheduler
from rapidfireai.evals.scheduling.scheduler import Scheduler
from rapidfireai.automl import ModelConfig, RFvLLMModelConfig
from rapidfireai.evals.utils.constants import (
    NUM_CPUS_PER_DOC_ACTOR,
    NUM_QUERY_PROCESSING_ACTORS,
    ContextStatus,
    ExperimentStatus,
    PipelineStatus,
    TaskStatus,
)
from rapidfireai.evals.utils.logger import RFLogger
from rapidfireai.evals.utils.progress_display import ContextBuildingDisplay, PipelineProgressDisplay
from rapidfireai.automl import RFGridSearch, RFRandomSearch
from rapidfireai.automl import get_runs

class Controller:
    """
    Controller for orchestrating distributed inference pipeline.

    Manages data loading, scheduling, aggregation, and actor creation.
    Handles all the complexity of RAG initialization, actor creation, and batch processing.
    """

    def __init__(
        self,
        experiment_name: str,
<<<<<<< HEAD
        experiment_path: str,
        mlflow_manager=None,
=======
        experiment_path: str = RF_EXPERIMENT_PATH,
>>>>>>> 2c605674
    ):
        """
        Initialize the controller.

        Args:
            experiment_name: Name of the experiment
            experiment_path: Path to experiment logs/artifacts
            mlflow_manager: Optional MLflowManager instance for logging metrics
        """
        self.aggregator = Aggregator()
        self.dataloader = DataLoader()
        self.scheduler = Scheduler(strategy="round_robin")
        self.experiment_name = experiment_name
        self.experiment_path = experiment_path
        self.mlflow_manager = mlflow_manager

        # Initialize logger
        logging_manager = RFLogger(experiment_name=self.experiment_name, experiment_path=self.experiment_path)
        self.logger = logging_manager.get_logger("Controller")

        # Cache for RAG contexts (persists only during Controller lifetime)
        # Maps context_hash -> (context_id, components_ref)
        self._context_cache: dict[str, tuple[int, ray.ObjectRef]] = {}

        # Initialize interactive control handler
        self.ic_handler = InteractiveControlHandler(
            experiment_name=self.experiment_name,
            experiment_path=self.experiment_path,
            context_cache=self._context_cache,
        )

    @staticmethod
    def _sanitize_for_json(obj: Any) -> dict[str, Any]:
        """
        Sanitize an object for JSON serialization by removing non-serializable fields.

        Removes functions, lambdas, GPU references, Ray ObjectRefs, and other
        non-serializable objects while preserving serializable primitive types.

        Args:
            obj: Object to sanitize (typically has __dict__ attribute)

        Returns:
            Dictionary with only JSON-serializable fields
        """
        if obj is None:
            return {}

        # Get object attributes if it has __dict__, otherwise return empty dict
        if not hasattr(obj, "__dict__"):
            return {}

        sanitized = {}
        for key, value in obj.__dict__.items():
            # Skip private attributes
            if key.startswith("_"):
                continue

            # Skip non-serializable types
            if callable(value):  # Functions, methods, lambdas
                continue
            if isinstance(value, type):  # Classes
                continue
            if hasattr(value, "__module__") and "ray" in value.__module__:  # Ray objects
                continue
            if hasattr(value, "__class__") and "torch" in value.__class__.__module__:  # PyTorch objects
                continue

            # Try to serialize the value
            try:
                json.dumps(value)  # Test if serializable
                sanitized[key] = value
            except (TypeError, ValueError):
                # Skip non-serializable values
                continue

        return sanitized

    @staticmethod
    def _collect_unique_contexts(
        config_leaves: Any,
    ) -> dict[str, tuple[Any, Any]]:
        """
        Collect unique RAG contexts from pipeline configs.

        Multiple pipelines may share the same RAG configuration. This method
        deduplicates them by hash to avoid building the same RAG components multiple times.

        Args:
            config_leaves: List of pipeline config dictionaries

        Returns:
            Dictionary mapping context_hash -> (rag_spec, prompt_manager) for unique contexts
        """
        unique_contexts = {}

        for config_leaf in config_leaves:
            # Check if pipeline has a RAG spec or prompt_manager
            pipeline_config = config_leaf["pipeline"]
            has_rag_attr = hasattr(pipeline_config, "rag")

            # Get RAG spec and prompt_manager
            rag_spec = getattr(pipeline_config, "rag", None) if has_rag_attr else None
            prompt_manager = getattr(pipeline_config, "prompt_manager", None)

            # Skip if neither RAG nor prompt_manager (no context to build)
            if not rag_spec and not prompt_manager:
                continue

            # Compute context hash
            rag_hash = rag_spec.get_hash() if rag_spec else None
            prompt_hash = prompt_manager.get_hash() if prompt_manager else None

            # Create combined context hash
            if rag_hash and prompt_hash:
                context_hash = hashlib.sha256(f"{rag_hash}:{prompt_hash}".encode()).hexdigest()
            elif rag_hash:
                context_hash = rag_hash
            elif prompt_hash:
                context_hash = prompt_hash
            else:
                continue  # Should not happen, but safety check

            if context_hash not in unique_contexts:
                unique_contexts[context_hash] = (rag_spec, prompt_manager)

        return unique_contexts

    def _setup_context_generators(
        self,
        config_leaves: Any,
        db: RFDatabase,
    ) -> None:
        """
        Setup RAG contexts: build if needed and cache in Ray object store.

        This method orchestrates the entire context generation lifecycle:
        1. Collect unique RAG contexts from all pipeline configs
        2. Check controller cache for already-built contexts (current session)
        3. Build new contexts in parallel using DocProcessingActors
        4. Store all contexts in Ray object store for sharing
        5. Track metadata in database for analytics

        All built contexts are stored in self._context_cache.

        Args:
            config_leaves: List of pipeline config dictionaries
            db: Database instance
        """
        # Step 1: Collect unique RAG contexts
        unique_contexts = self._collect_unique_contexts(config_leaves)

        if not unique_contexts:
            self.logger.info("No RAG contexts found in pipeline configs")
            return

        self.logger.info(f"Found {len(unique_contexts)} unique RAG context(s)")

        # Step 2: Identify contexts that need to be built
        contexts_to_build = []
        for context_hash, (rag_spec, prompt_manager) in unique_contexts.items():
            # Check if already built in this Controller session
            if context_hash in self._context_cache:
                self.logger.info(f"Context {context_hash[:8]}... already in cache (session), reusing")
                continue

            # Need to build new context
            self.logger.info(f"Will build new context {context_hash[:8]}...")

            # Create context record in DB for tracking/analytics
            context_id = db.create_context(
                context_hash=context_hash,
                rag_config_json=json.dumps(self._sanitize_for_json(rag_spec)),
                prompt_config_json=json.dumps(self._sanitize_for_json(prompt_manager)),
                status=ContextStatus.ONGOING,
            )
            db.set_context_start_time(context_id, time.time())

            contexts_to_build.append(
                {
                    "context_hash": context_hash,
                    "context_id": context_id,
                    "rag": rag_spec,
                    "prompt_manager": prompt_manager,
                    "start_time": time.time(),
                }
            )

        if not contexts_to_build:
            self.logger.info("All contexts already in cache, no building needed")
            return

        # Step 3: Build all contexts in parallel
        self.logger.info(f"Building {len(contexts_to_build)} context(s) in parallel...")
        try:
            self.build_rag_components(contexts_to_build, db)
        except Exception:
            self.logger.exception("Failed to build contexts in parallel")
            raise

    def build_rag_components(
        self,
        contexts_to_build: list[dict],
        db: RFDatabase,
    ) -> None:
        """
        Build multiple RAG components in parallel using DocProcessingActors.

        Creates one DocProcessingActor per context and processes them all in parallel.
        Updates database and cache for each context as they complete.

        Args:
            contexts_to_build: List of dicts with keys: context_hash, context_id,
                              rag, prompt_manager, start_time
            db: Database instance for tracking build status
        """
        if not contexts_to_build:
            return

        num_contexts = len(contexts_to_build)
        self.logger.info(f"Creating {num_contexts} DocProcessingActor(s) for parallel processing")

        # Prepare context info for display (add enable_gpu flag)
        for context_info in contexts_to_build:
            rag_spec = context_info["rag"]
            context_info["enable_gpu"] = rag_spec.enable_gpu_search if rag_spec else False

        # Initialize progress display for context building
        context_display = ContextBuildingDisplay(contexts_to_build)
        context_display.start()

        # Step 1: Create all DocProcessingActors and submit all build tasks
        actor_tasks = []
        for context_info in contexts_to_build:
            rag_spec = context_info["rag"]
            prompt_manager = context_info["prompt_manager"]

            # Skip if neither RAG nor prompt_manager (shouldn't happen, but safety check)
            if not rag_spec and not prompt_manager:
                continue

            # Allocate resources based on GPU needs:
            # - If GPU search enabled: 1 GPU + 2 CPUs
            # - If CPU only: 0 GPUs + 2 CPUs
            # - If prompt-only with CUDA device requested: 1 GPU + 2 CPUs
            # - If prompt-only without CUDA: 0 GPUs + 2 CPUs
            needs_gpu = False
            if rag_spec and rag_spec.enable_gpu_search:
                needs_gpu = True
            elif rag_spec:
                # Check if rag_spec embeddings or reranker request CUDA (even if enable_gpu_search=False)
                if rag_spec.embedding_kwargs:
                    model_kwargs = rag_spec.embedding_kwargs.get("model_kwargs", {})
                    device = model_kwargs.get("device", "") if isinstance(model_kwargs, dict) else ""
                    if device and str(device).startswith("cuda"):
                        needs_gpu = True
                if not needs_gpu and rag_spec.reranker_kwargs:
                    reranker_model_kwargs = rag_spec.reranker_kwargs.get("model_kwargs", {})
                    device = reranker_model_kwargs.get("device", "") if isinstance(reranker_model_kwargs, dict) else ""
                    if device and str(device).startswith("cuda"):
                        needs_gpu = True
            elif prompt_manager and prompt_manager.embedding_kwargs:
                # Check if prompt_manager requests CUDA device
                model_kwargs = prompt_manager.embedding_kwargs.get("model_kwargs", {})
                device = model_kwargs.get("device", "") if isinstance(model_kwargs, dict) else ""
                if device and str(device).startswith("cuda"):
                    needs_gpu = True
            system_num_gpus = ray.available_resources().get("GPU", 0)
            if system_num_gpus > 1:
                num_gpus_for_actor = 1
            elif system_num_gpus > 0:
                num_gpus_for_actor = 0.5
            else:
                num_gpus_for_actor = 0
            num_cpus_for_actor = NUM_CPUS_PER_DOC_ACTOR

            # Create DocProcessingActor
            # Ray will queue actors if resources aren't immediately available
            doc_actor = DocProcessingActor.options(
                num_gpus=num_gpus_for_actor,
                num_cpus=num_cpus_for_actor,
            ).remote(
                experiment_name=self.experiment_name,
                experiment_path=self.experiment_path,
            )

            # Submit build task (non-blocking)
            components_future = doc_actor.build_rag_components.remote(rag_spec, prompt_manager)

            actor_tasks.append(
                {
                    "actor": doc_actor,
                    "future": components_future,
                    "context_info": context_info,
                }
            )

        self.logger.info(f"Submitted {len(actor_tasks)} build task(s) in parallel")

        # Step 2: Wait for all tasks to complete and process results
        for task in actor_tasks:
            context_info = task["context_info"]
            context_hash = context_info["context_hash"]
            context_id = context_info["context_id"]
            start_time = context_info["start_time"]

            try:
                # Wait for this specific build to complete
                components = ray.get(task["future"])
                end_time = time.time()
                duration = end_time - start_time

                # Put CPU-serializable components in Ray object store (shared memory)
                context_generator_ref = ray.put(components)

                # Update database
                db.set_context_end_time(context_id, end_time, duration)
                db.set_context_status(context_id, ContextStatus.ONGOING)
                self.logger.info(f"Built context {context_id} ({context_hash[:8]}...) successfully in {duration:.2f}s")

                # Cache for session-level reuse
                self._context_cache[context_hash] = (context_id, context_generator_ref)

                # Update display
                context_display.update_context(context_hash, status="complete", duration=duration)

            except Exception as e:
                end_time = time.time()
                duration = end_time - start_time

                db.set_context_status(context_id, ContextStatus.FAILED)
                db.set_context_error(context_id, str(e))
                self.logger.exception(f"Failed to build context {context_id} ({context_hash[:8]}...)")

                # Update display
                context_display.update_context(context_hash, status="failed", duration=duration)

                # HALT: Context creation is critical - stop the entire experiment
                context_display.stop()
                error_message = (
                    f"\n{'='*80}\n"
                    f"❌ CRITICAL ERROR: RAG Source Preprocessing Failed\n"
                    f"{'='*80}\n"
                    f"RAG Source ID: {context_id}\n"
                    f"Context Hash: {context_hash[:16]}...\n"
                    f"Error: {str(e)}\n"
                    f"{'='*80}\n"
                    f"\nThe experiment has been halted. Please fix the error and try again.\n"
                )
                print(error_message)
                raise RuntimeError(f"Context creation failed for context {context_id}") from e

            finally:
                # Clean up DocProcessingActor
                ray.kill(task["actor"])

        # Stop the context building display
        context_display.stop()

        self.logger.info(f"Completed parallel context building for {num_contexts} context(s)")

    def create_query_actors(
        self,
        engine_class: type[InferenceEngine],
        engine_kwargs: dict[str, Any],
        context_generator_ref: ray.ObjectRef | None,
    ) -> list:
        """
        Create query processing actors with the specified inference engine.

        Args:
            engine_class: The inference engine class to instantiate (VLLMInferenceEngine or OpenAIInferenceEngine)
            engine_kwargs: Kwargs to pass to engine constructor
            context_generator_ref: Ray ObjectRef to shared RAG components in object store
            gpus_per_actor: GPUs per actor
            cpus_per_actor: CPUs per actor

        Returns:
            List of Ray actor handles
        """
        num_actors = self.num_actors or NUM_QUERY_PROCESSING_ACTORS
        gpus_per_actor = self.num_gpus // num_actors
        cpus_per_actor = self.num_cpus // num_actors

        assert gpus_per_actor > 0, (
            "Not enough GPUs available. Got {self.num_gpus} GPUs and {num_actors} actors, need at least 1 GPU per actor"
        )
        assert cpus_per_actor > 0, (
            "Not enough CPUs available. Got {self.num_cpus} CPUs and {num_actors} actors, need at least 1 CPU per actor"
        )

        actors = []
        for i in range(num_actors):
            actor = QueryProcessingActor.options(num_gpus=gpus_per_actor, num_cpus=cpus_per_actor).remote(
                engine_class=engine_class,
                engine_kwargs=engine_kwargs,
                context_generator_ref=context_generator_ref,
                experiment_name=self.experiment_name,
                experiment_path=self.experiment_path,
                actor_id=i,
            )
            actors.append(actor)

        return actors

    def _register_pipelines(
        self,
        config_leaves: list[Any],
        db: RFDatabase,
    ) -> tuple[list[int], dict[int, dict]]:
        """
        Register pipelines in database.

        Args:
            pipeline_configs: List of (pipeline_name, model_config) tuples
            db: Database instance

        Returns:
            Tuple of (pipeline_ids, pipeline_id_to_config mapping)
        """
        pipeline_id_to_config = {}
        pipeline_ids = []

        for pipeline_config in config_leaves:
            # Determine context_id for this pipeline
            context_id = None
            pipeline = pipeline_config["pipeline"]
            has_rag_attr = hasattr(pipeline, "rag")
            rag_spec = getattr(pipeline, "rag", None) if has_rag_attr else None
            prompt_manager = getattr(pipeline, "prompt_manager", None)

            # Check if pipeline has RAG or prompt_manager to look up context
            if rag_spec or prompt_manager:
                # Get RAG hash if present
                rag_hash = rag_spec.get_hash() if rag_spec else None

                # Get prompt_manager hash if present
                prompt_hash = prompt_manager.get_hash() if prompt_manager else None

                # Create combined context hash (matches logic in _collect_unique_contexts)
                if rag_hash and prompt_hash:
                    context_hash = hashlib.sha256(f"{rag_hash}:{prompt_hash}".encode()).hexdigest()
                elif rag_hash:
                    context_hash = rag_hash
                elif prompt_hash:
                    context_hash = prompt_hash
                else:
                    context_hash = None

                if context_hash and context_hash in self._context_cache:
                    context_id, _ = self._context_cache[context_hash]

            pipeline_id = db.create_pipeline(
                context_id=context_id,
                pipeline_type="vllm",
                pipeline_config=pipeline_config,
                status=PipelineStatus.NEW,
            )
            
            # Create MLflow run for this pipeline if MLflow is enabled
            if self.mlflow_manager:
                try:
                    pipeline_name = pipeline_config.get("pipeline_name", f"Pipeline {pipeline_id}")
                    mlflow_run_id = self.mlflow_manager.create_run(f"{pipeline_name}_{pipeline_id}")
                    db.set_pipeline_mlflow_run_id(pipeline_id, mlflow_run_id)
                    
                    pipeline = pipeline_config.get("pipeline")
                    if pipeline:
                        if hasattr(pipeline, "model_config") and pipeline.model_config:
                            model_name = pipeline.model_config.get("model", "unknown")
                            self.mlflow_manager.log_param(mlflow_run_id, "model", model_name)
                        
                        if hasattr(pipeline, "rag") and pipeline.rag:
                            if hasattr(pipeline.rag, "search_type"):
                                self.mlflow_manager.log_param(mlflow_run_id, "rag_search_type", str(pipeline.rag.search_type))
                            if hasattr(pipeline.rag, "search_kwargs") and pipeline.rag.search_kwargs:
                                k = pipeline.rag.search_kwargs.get("k")
                                if k is not None:
                                    self.mlflow_manager.log_param(mlflow_run_id, "rag_k", str(k))
                        
                        # Extract sampling params
                        if hasattr(pipeline, "sampling_params") and pipeline.sampling_params:
                            import json
                            sampling_str = json.dumps(pipeline.sampling_params) if isinstance(pipeline.sampling_params, dict) else str(pipeline.sampling_params)
                            self.mlflow_manager.log_param(mlflow_run_id, "sampling_params", sampling_str)
                    
                    self.logger.debug(f"Created MLflow run {mlflow_run_id} for pipeline {pipeline_id}")
                except Exception as e:
                    self.logger.warning(f"Failed to create MLflow run for pipeline {pipeline_id}: {e}")
            
            pipeline_ids.append(pipeline_id)
            pipeline_id_to_config[pipeline_id] = pipeline_config

        return pipeline_ids, pipeline_id_to_config

    def _compute_final_metrics_for_pipelines(
        self,
        pipeline_ids: list[int],
        pipeline_id_to_config: dict[int, dict],
        pipeline_aggregators: dict[int, Aggregator],
        pipeline_results: dict[int, dict],
        db: RFDatabase,
        progress_display=None,
        pipeline_id_to_info: dict[int, dict] = None,
        total_dataset_size: int = None,
    ) -> dict[int, tuple[dict, dict]]:
        """
        Compute final metrics for each pipeline and update database.

        Includes pipelines with statuses: COMPLETED, STOPPED, ONGOING (with partial results).
        Excludes pipelines with statuses: DELETED, FAILED.

        Args:
            pipeline_ids: List of pipeline IDs
            pipeline_id_to_config: Mapping of pipeline_id to (name, config)
            pipeline_aggregators: Mapping of pipeline_id to Aggregator
            pipeline_results: Mapping of pipeline_id to results/metrics dict
            db: Database instance
            progress_display: Optional progress display to update
            pipeline_id_to_info: Optional mapping of pipeline_id to pipeline info dict

        Returns:
            Dict mapping pipeline_id to (aggregated_results, cumulative_metrics) for
            COMPLETED, STOPPED, and ONGOING pipelines (excludes DELETED and FAILED)
        """
        self.logger.info("Computing final metrics for all pipelines...")

        final_results = {}
        for pipeline_id in pipeline_ids:
            pipeline_config = pipeline_id_to_config[pipeline_id]
            pipeline_name = pipeline_config.get("pipeline_name", f"Pipeline {pipeline_id}")

            # Check pipeline status
            pipeline_status = db.get_pipeline(pipeline_id)["status"]

            # Skip DELETED and FAILED pipelines
            if pipeline_status in [PipelineStatus.DELETED.value, PipelineStatus.FAILED.value]:
                if pipeline_status == PipelineStatus.FAILED.value:
                    self.logger.warning(f"Pipeline {pipeline_id} failed, skipping final metrics")
                else:
                    self.logger.info(f"Pipeline {pipeline_id} deleted, skipping final metrics")
                continue

            # Skip pipelines with no results (cloned but never processed)
            if not pipeline_results[pipeline_id]["results"]:
                self.logger.info(f"Pipeline {pipeline_id} has no results, skipping final metrics")
                continue

            aggregator = pipeline_aggregators[pipeline_id]
            start_time = pipeline_results[pipeline_id]["start_time"]
            end_time = time.time()

            # Get metrics functions from pipeline config
            compute_metrics_fn = pipeline_config.get("compute_metrics_fn", None)
            accumulate_metrics_fn = pipeline_config.get("accumulate_metrics_fn", None)
            cumulative_metrics = aggregator.compute_final_metrics(
                aggregated_results=pipeline_results[pipeline_id]["results"],
                aggregated_metrics=pipeline_results[pipeline_id]["metrics"],
                compute_metrics_fn=compute_metrics_fn,
                accumulate_metrics_fn=accumulate_metrics_fn,
                start_time=start_time,
                end_time=end_time,
            )

            # Add confidence intervals to final metrics before storing
            samples_processed = sum(
                m.get("value", 0)
                for m in pipeline_results[pipeline_id]["metrics"].get("Samples Processed", [{}])
            )
            if aggregator.online_strategy and samples_processed > 0:
                cumulative_metrics = aggregator.online_strategy.add_confidence_interval_info(
                    cumulative_metrics, samples_processed
                )

            # Add pipeline info to cumulative_metrics (use passed pipeline_id_to_info if available)
            if pipeline_id_to_info and pipeline_id in pipeline_id_to_info:
                pipeline_info_dict = pipeline_id_to_info[pipeline_id]
                for key, value in pipeline_info_dict.items():
                    cumulative_metrics[key] = {"value": value}

            # Reorder cumulative_metrics: run_id, model_name, hyperparams, Samples Processed, then metrics
            ordered_metrics = {}

            ordered_metrics["run_id"] = {"value": pipeline_id}

            if "model_name" in cumulative_metrics:
                ordered_metrics["model_name"] = cumulative_metrics["model_name"]

            hyperparam_keys = ["search_type", "rag_k", "top_n", "chunk_size", "chunk_overlap",
                             "sampling_params", "prompt_manager_k", "model_config"]
            for key in hyperparam_keys:
                if key in cumulative_metrics:
                    ordered_metrics[key] = cumulative_metrics[key]

            if "Samples Processed" in cumulative_metrics:
                ordered_metrics["Samples Processed"] = cumulative_metrics["Samples Processed"]

            excluded_keys = {"run_id", "model_name", "Samples Processed"} | set(hyperparam_keys)
            for key, value in cumulative_metrics.items():
                if key not in excluded_keys:
                    ordered_metrics[key] = value

            final_results[pipeline_id] = (
                pipeline_results[pipeline_id]["results"],
                ordered_metrics,
            )

            # Update pipeline status
            db.set_pipeline_status(pipeline_id, PipelineStatus.COMPLETED)
            if progress_display:
                # Update display with final metrics to ensure all metrics are shown
                # Convert ordered_metrics format to display format with CI info
                display_metrics = {}
                for metric_name, metric_data in ordered_metrics.items():
                    if isinstance(metric_data, dict):
                        display_metrics[metric_name] = {
                            "value": metric_data.get("value", 0),
                            "lower_bound": metric_data.get("lower_bound"),
                            "upper_bound": metric_data.get("upper_bound"),
                            "margin_of_error": metric_data.get("margin_of_error"),
                            "is_algebraic": metric_data.get("is_algebraic", False),
                        }
                    else:
                        display_metrics[metric_name] = {"value": metric_data}

                progress_display.update_pipeline(
                    pipeline_id,
                    status="COMPLETED",
                    metrics=display_metrics
                )
            
            # Log final metrics to MLflow
            if self.mlflow_manager:
                try:
                    pipeline = db.get_pipeline(pipeline_id)
                    mlflow_run_id = pipeline.get("mlflow_run_id") if pipeline else None
                    if mlflow_run_id:
                        total_samples = pipeline.get("total_samples_processed", 0)
                        if total_dataset_size and total_dataset_size > 0:
                            percentage_processed = (total_samples / total_dataset_size * 100)
                        else:
                            percentage_processed = 100  # Assume complete if dataset size unknown
                        step = int(percentage_processed)
                        
                        for metric_name, metric_data in ordered_metrics.items():
                            if metric_name in ["run_id", "model_name", "Samples Processed", "Processing Time", "Samples Per Second"]:
                                continue
                            
                            if isinstance(metric_data, dict):
                                metric_value = metric_data.get("value", 0)
                                lower_bound = metric_data.get("lower_bound")
                                upper_bound = metric_data.get("upper_bound")
                            else:
                                metric_value = metric_data
                                lower_bound = None
                                upper_bound = None
                            
                            # Log main metric value
                            if isinstance(metric_value, (int, float)):
                                try:
                                    self.mlflow_manager.log_metric(mlflow_run_id, metric_name, float(metric_value), step=step)
                                except Exception as e:
                                    self.logger.debug(f"Failed to log final metric {metric_name} to MLflow: {e}")
                            
                            # Log lower_bound if available
                            if lower_bound is not None and isinstance(lower_bound, (int, float)):
                                try:
                                    self.mlflow_manager.log_metric(mlflow_run_id, f"{metric_name}_lower_bound", float(lower_bound), step=step)
                                except Exception as e:
                                    self.logger.debug(f"Failed to log final metric {metric_name}_lower_bound to MLflow: {e}")
                            
                            # Log upper_bound if available
                            if upper_bound is not None and isinstance(upper_bound, (int, float)):
                                try:
                                    self.mlflow_manager.log_metric(mlflow_run_id, f"{metric_name}_upper_bound", float(upper_bound), step=step)
                                except Exception as e:
                                    self.logger.debug(f"Failed to log final metric {metric_name}_upper_bound to MLflow: {e}")
                        
                        try:
                            self.mlflow_manager.end_run(mlflow_run_id)
                        except Exception as e:
                            self.logger.debug(f"Failed to end MLflow run {mlflow_run_id}: {e}")
                except Exception as e:
                    self.logger.debug(f"Failed to log final metrics to MLflow for pipeline {pipeline_id}: {e}")
            
            self.logger.info(f"Pipeline {pipeline_id} ({pipeline_name}) completed successfully")

        if progress_display:
            progress_display.stop()
        return final_results

    def run_multi_pipeline_inference(
        self,
        experiment_id: int,
        config_group: RFGridSearch | RFRandomSearch,
        dataset,
        num_shards: int,
        seed: int = 42,
        num_actors: int = None,
        num_gpus: int = None,
        num_cpus: int = None,
    ) -> dict[int, tuple[dict, dict]]:
        """
        Run multi-pipeline inference with fair round-robin scheduling.

        This orchestrates multiple inference pipelines processing shards in a time-sharing manner.
        Each pipeline is scheduled fairly using generation-based round-robin scheduling.

        Args:
            experiment_id: Experiment ID (created in experiment.py)
            config_group: Grid search or random search configuration group
            dataset: Dataset to process
            num_shards: Number of shards to split the dataset into
            seed: Random seed for reproducibility (default: 42)
            num_actors: Total number of actors
            num_gpus: Total number of GPUs available
            num_cpus: Total number of CPUs available

        Returns:
            Dict mapping pipeline_id to (aggregated_results, cumulative_metrics) tuple
        """
        # Initialize database
        db = RFDatabase()

        # PHASE 1: Shard the dataset
        shards = self.dataloader.get_shards_from_data(dataset, num_shards)
        shard_sizes = [len(shard) for shard in shards]
        self.logger.info(f"Dataset sharded into {num_shards} shard(s). Shard sizes: {shard_sizes}")

        config_leaves = get_runs(config_group, seed)

        # PHASE 2: Receive pipeline configurations from user
        self.logger.info(f"Received {len(config_leaves)} pipeline configuration(s)")

        # PHASE 3: Setup context generators (collect unique, check DB, build if needed)
        self._setup_context_generators(config_leaves, db)

        # PHASE 4: Create query processing actors (shared pool)
        # Actors are created without any pipeline or context information
        # They will receive pipeline-specific context when scheduled
        query_actors = []
        gpus_per_actor = num_gpus // num_actors if num_actors > 0 else 0
        cpus_per_actor = num_cpus // num_actors if num_actors > 0 else 1

        for i in range(num_actors):
            actor = QueryProcessingActor.options(num_gpus=gpus_per_actor, num_cpus=cpus_per_actor).remote(
                experiment_name=self.experiment_name,
                experiment_path=self.experiment_path,
                actor_id=i,
            )
            query_actors.append(actor)

        self.logger.info(f"Created {num_actors} query processing actors (generic pool)")

        # PHASE 5: Register pipelines in database
        pipeline_ids, pipeline_id_to_config = self._register_pipelines(config_leaves, db)

        # PHASE 6: Initialize PipelineScheduler
        scheduler = PipelineScheduler(
            pipeline_ids=pipeline_ids,
            num_actors=num_actors,
            num_shards=num_shards,
        )
        self.logger.info(
            f"Initialized scheduler with {len(pipeline_ids)} pipelines, {num_actors} actors, {num_shards} shards"
        )

        # Set up aggregators for each pipeline
        pipeline_aggregators = {}
        pipeline_results = {}  # {pipeline_id: {"results": {}, "metrics": {}}}
        total_dataset_size = len(dataset)  # Store for MLflow percentage calculation

        for pipeline_id in pipeline_ids:
            aggregator = Aggregator()
            pipeline_config = pipeline_id_to_config[pipeline_id]
            if hasattr(pipeline_config, "online_strategy"):
                aggregator.set_online_strategy(**pipeline_config.online_strategy)
            aggregator.set_total_population_size(total_dataset_size)
            pipeline_aggregators[pipeline_id] = aggregator
            pipeline_results[pipeline_id] = {"results": {}, "metrics": {}, "start_time": None}

        # Initialize progress display table
        pipeline_info = []
        pipeline_configs = [pipeline_id_to_config[pipeline_id] for pipeline_id in pipeline_ids]
        for pipeline_id, pipeline_config in zip(pipeline_ids, pipeline_configs, strict=False):
            # Initialize all variables to None
            model_name = "Unknown"
            search_type = None
            rag_k = None
            top_n = None
            chunk_size = None
            chunk_overlap = None
            sampling_params = None
            prompt_manager_k = None
            model_config = None

            # Extract model name from config
            pipeline = pipeline_config["pipeline"]
            if hasattr(pipeline, "model_config") and pipeline.model_config is not None:
                if "model" in pipeline.model_config:
                    model_name = pipeline.model_config["model"]
                # Extract full model config (excluding the model name)
                model_config_copy = pipeline.model_config.copy()
                model_config_copy.pop("model", None)
                if model_config_copy:  # Only assign if there are other configs
                    model_config = model_config_copy

            # Extract RAG-related fields
            if hasattr(pipeline, "rag") and pipeline.rag is not None:
                search_type = getattr(pipeline.rag, "search_type", None)
                if hasattr(pipeline.rag, "search_kwargs") and pipeline.rag.search_kwargs is not None:
                    rag_k = pipeline.rag.search_kwargs.get("k", None)
                if hasattr(pipeline.rag, "reranker_kwargs") and pipeline.rag.reranker_kwargs is not None:
                    top_n = pipeline.rag.reranker_kwargs.get("top_n", None)
                if hasattr(pipeline.rag, "text_splitter") and pipeline.rag.text_splitter is not None:
                    chunk_size = getattr(pipeline.rag.text_splitter, "_chunk_size", None)
                    chunk_overlap = getattr(pipeline.rag.text_splitter, "_chunk_overlap", None)

            # Extract sampling params
            if hasattr(pipeline, "sampling_params") and pipeline.sampling_params is not None:
                sampling_params = pipeline._user_params.get("sampling_params", None)

            # Extract prompt_manager fields
            if hasattr(pipeline, "prompt_manager") and pipeline.prompt_manager is not None:
                prompt_manager_k = getattr(pipeline.prompt_manager, "k", None)

            # Build pipeline info dict with all fields (only include non-None values)
            pipeline_info_dict = {
                "pipeline_id": pipeline_id,
                "pipeline_config": pipeline_config,
                "model_name": model_name,
            }

            # Add optional fields only if they're not None
            if search_type is not None:
                pipeline_info_dict["search_type"] = search_type
            if rag_k is not None:
                pipeline_info_dict["rag_k"] = rag_k
            if top_n is not None:
                pipeline_info_dict["top_n"] = top_n
            if chunk_size is not None:
                pipeline_info_dict["chunk_size"] = chunk_size
            if chunk_overlap is not None:
                pipeline_info_dict["chunk_overlap"] = chunk_overlap
            if sampling_params is not None:
                pipeline_info_dict["sampling_params"] = sampling_params
            if prompt_manager_k is not None:
                pipeline_info_dict["prompt_manager_k"] = prompt_manager_k
            if model_config is not None:
                pipeline_info_dict["model_config"] = model_config

            pipeline_info.append(pipeline_info_dict)

        progress_display = PipelineProgressDisplay(pipeline_info, num_shards)

        rate_limiter_actor = None
        pipeline_to_rate_limiter = {}
        has_openai_pipeline = False
        model_rate_limits = {}
        max_completion_tokens_by_model = {}
        pipeline_to_max_completion_tokens = {}

        for pipeline_id, pipeline_config in pipeline_id_to_config.items():
            from rapidfireai.automl import RFOpenAIAPIModelConfig
            pipeline = pipeline_config["pipeline"]
            if hasattr(pipeline, "model_config") and isinstance(pipeline, RFOpenAIAPIModelConfig):
                has_openai_pipeline = True
                model_config = pipeline.model_config
                model_name = model_config.get("model", "gpt-3.5-turbo")

                if pipeline.rpm_limit is None or pipeline.tpm_limit is None:
                    raise ValueError(
                        f"OpenAI pipeline {pipeline_id} (model: {model_name}) is missing rate limits. "
                        f"Please provide rpm_limit and tpm_limit to RFOpenAIAPIModelConfig."
                    )

                if model_name not in model_rate_limits:
                    model_rate_limits[model_name] = {
                        "rpm": pipeline.rpm_limit,
                        "tpm": pipeline.tpm_limit,
                    }
                    max_completion_tokens_by_model[model_name] = model_config.get("max_completion_tokens", 150)
                elif (model_rate_limits[model_name]["rpm"] != pipeline.rpm_limit or
                      model_rate_limits[model_name]["tpm"] != pipeline.tpm_limit):
                    self.logger.warning(
                        f"Model {model_name} has inconsistent rate limits across pipelines. "
                        f"Using first encountered values: {model_rate_limits[model_name]}"
                    )

                pipeline_to_max_completion_tokens[pipeline_id] = model_config.get(
                    "max_completion_tokens",
                    max_completion_tokens_by_model.get(model_name, 150)
                )
                pipeline_to_rate_limiter[pipeline_id] = None

        if has_openai_pipeline:
            from rapidfireai.evals.actors.rate_limiter_actor import RateLimiterActor

            max_max_tokens = max(max_completion_tokens_by_model.values()) if max_completion_tokens_by_model else 150

            rate_limiter_actor = RateLimiterActor.remote(
                model_rate_limits=model_rate_limits,
                max_completion_tokens=max_max_tokens,
                limit_safety_ratio=0.90,
                minimum_wait_time=1.0,
                experiment_name=self.experiment_name,
                experiment_path=self.experiment_path,
            )

            for pipeline_id in pipeline_to_rate_limiter:
                pipeline_to_rate_limiter[pipeline_id] = rate_limiter_actor
                if pipeline_id not in pipeline_to_max_completion_tokens:
                    pipeline_config = pipeline_id_to_config[pipeline_id]
                    pipeline = pipeline_config["pipeline"]
                    model_name = pipeline.model_config.get("model", "gpt-3.5-turbo")
                    pipeline_to_max_completion_tokens[pipeline_id] = max_completion_tokens_by_model.get(
                        model_name,
                        pipeline.model_config.get("max_completion_tokens", 150)
                    )

            limits_summary = ", ".join([
                f"{model}: {limits['rpm']} RPM, {limits['tpm']} TPM"
                for model, limits in model_rate_limits.items()
            ])
            self.logger.info(
                f"Created experiment-wide rate limiter actor for {len(pipeline_to_rate_limiter)} OpenAI pipeline(s) "
                f"with per-model limits ({limits_summary})"
            )

        # PHASE 7: Main scheduling loop
        self.logger.info("Starting multi-pipeline inference scheduling...")

        # Track active tasks: {actor_id: {"futures": [...], "pipeline_id": int, ...}}
        active_tasks = {}

        # Track start time for each pipeline (for throughput calculation)
        pipeline_start_times = {}

        # Start the progress display
        progress_display.start()

        loop_iteration = 0
        while True:
            loop_iteration += 1

            # Check for completed tasks
            completed_actor_ids = []
            for actor_id, task_info in list(active_tasks.items()):
                futures = task_info["futures"]
                pipeline_id = task_info["pipeline_id"]
                shard_id = task_info["shard_id"]
                task_id = task_info["task_id"]

                # Check if all batches are done
                ready_futures, remaining_futures = ray.wait(futures, num_returns=len(futures), timeout=0)

                if len(ready_futures) == len(futures):
                    # All batches completed
                    try:
                        # Aggregate results for this shard
                        aggregator = pipeline_aggregators[pipeline_id]
                        pipeline_config = pipeline_id_to_config[pipeline_id]
                        pipeline = pipeline_config["pipeline"]
                        shard_results, shard_metrics = aggregator.aggregate_with_progress(
                            futures=ready_futures,
                            accumulate_metrics_fn=pipeline_config["accumulate_metrics_fn"],
                        )

                        # Merge into pipeline's overall results
                        for key in shard_results:
                            if key in pipeline_results[pipeline_id]["results"]:
                                pipeline_results[pipeline_id]["results"][key].extend(shard_results[key])
                            else:
                                pipeline_results[pipeline_id]["results"][key] = shard_results[key].copy()

                        for key in shard_metrics:
                            if key in pipeline_results[pipeline_id]["metrics"]:
                                pipeline_results[pipeline_id]["metrics"][key].extend(shard_metrics[key])
                            else:
                                pipeline_results[pipeline_id]["metrics"][key] = shard_metrics[key].copy()

                        # Update database
                        end_time = time.time()
                        duration = end_time - task_info["start_time"]

                        db.set_actor_task_end_time(task_id, end_time, duration)
                        db.set_actor_task_status(task_id, TaskStatus.COMPLETED)

                        # Update pipeline progress
                        shards_completed = shard_id + 1
                        samples_processed = shards_completed * len(shards[0])  # Approximate
                        db.set_pipeline_progress(pipeline_id, shard_id + 1, shards_completed, samples_processed)

                        # Check if pipeline completed all shards
                        if shards_completed >= num_shards:
                            # Mark as completed (metrics will be finalized in Phase 8)
                            db.set_pipeline_status(pipeline_id, PipelineStatus.COMPLETED)
                            progress_display.update_pipeline(pipeline_id, status="COMPLETED")
                            self.logger.info(
                                f"Pipeline {pipeline_id} completed all {num_shards} shards"
                            )

                        # Compute current metrics with confidence intervals
                        confidence_value = None
                        display_metrics = {}

                        if pipeline_config["accumulate_metrics_fn"] and aggregator.online_strategy:
                            # Accumulate metrics from all completed shards
                            try:
                                cumulative_metrics = pipeline_config["accumulate_metrics_fn"](pipeline_results[pipeline_id]["metrics"])
                                # Add confidence interval information
                                metrics_with_ci = aggregator.online_strategy.add_confidence_interval_info(
                                    cumulative_metrics, samples_processed
                                )

                                # Extract all metrics for display with full CI info
                                for metric_name, metric_data in metrics_with_ci.items():
                                    if isinstance(metric_data, dict):
                                        # Include full metric data with CI info (value, lower_bound, upper_bound, margin_of_error)
                                        display_metrics[metric_name] = {
                                            "value": metric_data.get("value", 0),
                                            "lower_bound": metric_data.get("lower_bound"),
                                            "upper_bound": metric_data.get("upper_bound"),
                                            "margin_of_error": metric_data.get("margin_of_error"),
                                            "is_algebraic": metric_data.get("is_algebraic", False),
                                        }
                                        # For the first algebraic metric, use its margin of error as confidence display
                                        if confidence_value is None and metric_data.get("is_algebraic", False):
                                            if "margin_of_error" in metric_data:
                                                confidence_value = metric_data["margin_of_error"]
                                    else:
                                        # Simple metric format
                                        display_metrics[metric_name] = {"value": metric_data}

                                # Calculate throughput (samples/second)
                                elapsed_time = time.time() - pipeline_start_times.get(pipeline_id, time.time())
                                if elapsed_time > 0:
                                    throughput = samples_processed / elapsed_time
                                    display_metrics["Throughput"] = {"value": throughput}
                                
                                if self.mlflow_manager:
                                    try:
                                        pipeline = db.get_pipeline(pipeline_id)
                                        mlflow_run_id = pipeline.get("mlflow_run_id") if pipeline else None
                                        if mlflow_run_id:
                                            actual_samples_processed = pipeline.get("total_samples_processed", samples_processed)
                                            percentage_processed = (actual_samples_processed / total_dataset_size * 100) if total_dataset_size > 0 else 0
                                            step = int(percentage_processed)  
                                            
                                            for metric_name, metric_data in metrics_with_ci.items():
                                                if metric_name in ["run_id", "model_name", "Samples Processed", "Processing Time", "Samples Per Second"]:
                                                    continue
                                                
                                                if isinstance(metric_data, dict):
                                                    metric_value = metric_data.get("value", 0)
                                                    lower_bound = metric_data.get("lower_bound")
                                                    upper_bound = metric_data.get("upper_bound")
                                                else:
                                                    metric_value = metric_data
                                                    lower_bound = None
                                                    upper_bound = None
                                                
                                                # Log main metric value
                                                if isinstance(metric_value, (int, float)):
                                                    try:
                                                        self.mlflow_manager.log_metric(mlflow_run_id, metric_name, float(metric_value), step=step)
                                                    except Exception as e:
                                                        self.logger.debug(f"Failed to log metric {metric_name} to MLflow: {e}")
                                                
                                                # Log lower_bound if available
                                                if lower_bound is not None and isinstance(lower_bound, (int, float)):
                                                    try:
                                                        self.mlflow_manager.log_metric(mlflow_run_id, f"{metric_name}_lower_bound", float(lower_bound), step=step)
                                                    except Exception as e:
                                                        self.logger.debug(f"Failed to log metric {metric_name}_lower_bound to MLflow: {e}")
                                                
                                                # Log upper_bound if available
                                                if upper_bound is not None and isinstance(upper_bound, (int, float)):
                                                    try:
                                                        self.mlflow_manager.log_metric(mlflow_run_id, f"{metric_name}_upper_bound", float(upper_bound), step=step)
                                                    except Exception as e:
                                                        self.logger.debug(f"Failed to log metric {metric_name}_upper_bound to MLflow: {e}")
                                            
                                            if "Throughput" in display_metrics:
                                                throughput_value = display_metrics["Throughput"]["value"]
                                                if isinstance(throughput_value, (int, float)):
                                                    try:
                                                        self.mlflow_manager.log_metric(mlflow_run_id, "Throughput", float(throughput_value), step=step)
                                                    except Exception as e:
                                                        self.logger.debug(f"Failed to log Throughput to MLflow: {e}")
                                    except Exception as e:
                                        self.logger.debug(f"Failed to log metrics to MLflow: {e}")
                            except Exception as e:
                                self.logger.debug(f"Could not compute live metrics: {e}")

                        # Update progress display
                        progress_display.update_pipeline(
                            pipeline_id=pipeline_id,
                            shard=shards_completed,
                            confidence=confidence_value,
                            metrics=display_metrics,
                        )

                        self.logger.info(
                            f"Pipeline {pipeline_id} completed shard {shard_id} "
                            f"({task_info['batch_count']} batches, {duration:.2f}s)"
                        )

                        # Mark for cleanup
                        completed_actor_ids.append(actor_id)

                    except Exception as e:
                        # Task failed - mark pipeline as FAILED but continue with other pipelines
                        error_msg = str(e)
                        self.logger.exception(f"Pipeline {pipeline_id} failed on shard {shard_id}")

                        # Update database
                        db.set_actor_task_status(task_id, TaskStatus.FAILED)
                        db.set_actor_task_error(task_id, error_msg)
                        db.set_pipeline_status(pipeline_id, PipelineStatus.FAILED)
                        db.set_pipeline_error(pipeline_id, error_msg)

                        # Display error in notebook (but don't halt the experiment)
                        pipeline_config = pipeline_id_to_config.get(pipeline_id)
                        pipeline_name = pipeline_config.get("pipeline_name", f"Pipeline {pipeline_id}") if pipeline_config else f"Pipeline {pipeline_id}"
                        error_display = (
                            f"\n{'='*80}\n"
                            f"⚠️  Run {pipeline_id} ({pipeline_name}) FAILED\n"
                            f"{'='*80}\n"
                            f"Shard: {shard_id + 1}/{num_shards}\n"
                            f"Error: {error_msg}\n"
                            f"{'='*80}\n"
                            f"This run has been marked as FAILED. The experiment will continue with other runs.\n"
                        )
                        print(error_display)

                        # Update progress display
                        progress_display.update_pipeline(pipeline_id, status="FAILED")

                        # Remove pipeline from scheduler (no more tasks will be scheduled for it)
                        scheduler.remove_pipeline(pipeline_id)

                        # Mark for cleanup - actor is now free to process other pipelines
                        completed_actor_ids.append(actor_id)

            # Remove completed tasks and update scheduler
            for actor_id in completed_actor_ids:
                del active_tasks[actor_id]
                scheduler.set_completed_task(actor_id)

            # Check for interactive control requests (stop/resume/delete/clone)
            self.ic_handler.check_and_process_requests(
                scheduler=scheduler,
                db=db,
                num_shards=num_shards,
                dataset=dataset,
                pipeline_aggregators=pipeline_aggregators,
                pipeline_results=pipeline_results,
                pipeline_id_to_config=pipeline_id_to_config,
                pipeline_to_rate_limiter=pipeline_to_rate_limiter,
                # online_strategy_kwargs=online_strategy_kwargs,
                progress_display=progress_display,
            )

            # Get next schedule
            schedule = scheduler.schedule()

            # Check termination
            if schedule["pipeline_id"] is None:
                self.logger.info("All pipelines completed all shards!")
                break

            # Check if all actors busy
            if schedule["pipeline_id"] == -1:
                if loop_iteration % 10 == 0:  # Log occasionally
                    status = scheduler.get_status()
                    self.logger.debug(
                        f"All actors busy. Active: {status['active_pipelines']}, "
                        f"Busy actors: {status['busy_actors']}, "
                        f"Gen: {status['current_generation']}"
                    )
                time.sleep(0.5)
                continue

            # Execute schedule
            pipeline_id = schedule["pipeline_id"]
            actor_id = schedule["actor_id"]
            shard_id = schedule["shard_id"]

            pipeline_config = pipeline_id_to_config[pipeline_id]
            pipeline = pipeline_config["pipeline"]
            pipeline_name = pipeline_config.get("pipeline_name", f"Pipeline {pipeline_id}")

            # Update pipeline status
            if pipeline_results[pipeline_id]["start_time"] is None:
                start_time = time.time()
                pipeline_results[pipeline_id]["start_time"] = start_time
                pipeline_start_times[pipeline_id] = start_time
                db.set_pipeline_status(pipeline_id, PipelineStatus.ONGOING)

            # Get shard data and split into batches
            batch_size = pipeline_config["batch_size"]#TODO: set default batch size
            shard_data = shards[shard_id]
            batches = self.dataloader.get_batches(shard_data, batch_size)

            self.logger.info(
                f"Scheduling pipeline {pipeline_id} ({pipeline_name}) on actor {actor_id} "
                f"for shard {shard_id} ({len(batches)} batches)"
            )

            # Create task in database
            task_id = db.create_actor_task(
                pipeline_id=pipeline_id,
                actor_id=actor_id,
                shard_id=shard_id,
                status=TaskStatus.SCHEDULED,
            )

            # Submit all batches to this specific actor
            # NOTE: For now, we submit to one actor sequentially
            # In future, we could parallelize batches across actors for each (pipeline, shard)
            actor = query_actors[actor_id]

            # Initialize actor for this pipeline
            # Get context_generator_ref for this pipeline
            context_generator_ref = None
            pipeline_config = pipeline_id_to_config[pipeline_id]
            pipeline = pipeline_config["pipeline"]
            has_rag_attr = hasattr(pipeline, "rag")
            rag_spec = getattr(pipeline, "rag", None) if has_rag_attr else None
            prompt_manager = getattr(pipeline, "prompt_manager", None)

            # Check if pipeline has RAG or prompt_manager to look up context
            if rag_spec or prompt_manager:
                # Get RAG hash if present
                rag_hash = rag_spec.get_hash() if rag_spec else None

                # Get prompt_manager hash if present
                prompt_hash = prompt_manager.get_hash() if prompt_manager else None

                # Create combined context hash (matches logic in _collect_unique_contexts)
                if rag_hash and prompt_hash:
                    context_hash = hashlib.sha256(f"{rag_hash}:{prompt_hash}".encode()).hexdigest()
                elif rag_hash:
                    context_hash = rag_hash
                elif prompt_hash:
                    context_hash = prompt_hash
                else:
                    context_hash = None

                if context_hash and context_hash in self._context_cache:
                    _, context_generator_ref = self._context_cache[context_hash]

            engine_kwargs = pipeline.get_engine_kwargs()

            if pipeline_id in pipeline_to_rate_limiter:
                rate_limiter = pipeline_to_rate_limiter[pipeline_id]
                if rate_limiter is None:
                    raise ValueError(
                        f"Rate limiter actor is None for OpenAI pipeline {pipeline_id}. "
                        f"This should not happen - the rate limiter should be initialized "
                        f"for all OpenAI pipelines."
                    )
                engine_kwargs["rate_limiter_actor"] = rate_limiter
                engine_kwargs["max_completion_tokens"] = pipeline_to_max_completion_tokens[pipeline_id]

            ray.get(
                actor.initialize_for_pipeline.remote(
                    engine_class=pipeline.get_engine_class(),
                    engine_kwargs=engine_kwargs,
                    context_generator_ref=context_generator_ref,
                )
            )

            self.logger.debug(f"Initialized actor {actor_id} for pipeline {pipeline_id} ({pipeline_name})")

            futures = []
            preprocess_fn = pipeline_config.get("preprocess_fn")
            postprocess_fn = pipeline_config.get("postprocess_fn")
            compute_metrics_fn = pipeline_config.get("compute_metrics_fn")
            accumulate_metrics_fn = pipeline_config.get("accumulate_metrics_fn")
            for batch in batches:
                future = actor.process_batch.remote(
                    batch,
                    preprocess_fn=preprocess_fn,
                    postprocess_fn=postprocess_fn,
                    compute_metrics_fn=compute_metrics_fn if accumulate_metrics_fn else None,
                )
                futures.append(future)

            # Track task
            task_start_time = time.time()
            active_tasks[actor_id] = {
                "futures": futures,
                "pipeline_id": pipeline_id,
                "shard_id": shard_id,
                "task_id": task_id,
                "batch_count": len(batches),
                "start_time": task_start_time,
            }

            # Update task status to in-progress
            db.set_actor_task_start_time(task_id, task_start_time)
            db.set_actor_task_status(task_id, TaskStatus.IN_PROGRESS)
            db.set_pipeline_current_shard(pipeline_id, shard_id)

        # PHASE 8: Compute final metrics for each pipeline
        pipeline_id_to_info = {}
        for info_dict in pipeline_info:
            pipeline_id = info_dict["pipeline_id"]
            info_copy = {k: v for k, v in info_dict.items() if k not in ["pipeline_config", "pipeline_id"]}
            pipeline_id_to_info[pipeline_id] = info_copy

        final_results = self._compute_final_metrics_for_pipelines(
            pipeline_ids,
            pipeline_id_to_config,
            pipeline_aggregators,
            pipeline_results,
            db,
            progress_display,
            pipeline_id_to_info,
            total_dataset_size=total_dataset_size,
        )


        # Cleanup actors
        for actor in query_actors:
            ray.kill(actor)

        return final_results<|MERGE_RESOLUTION|>--- conflicted
+++ resolved
@@ -40,12 +40,8 @@
     def __init__(
         self,
         experiment_name: str,
-<<<<<<< HEAD
-        experiment_path: str,
+        experiment_path: str = RF_EXPERIMENT_PATH,
         mlflow_manager=None,
-=======
-        experiment_path: str = RF_EXPERIMENT_PATH,
->>>>>>> 2c605674
     ):
         """
         Initialize the controller.
