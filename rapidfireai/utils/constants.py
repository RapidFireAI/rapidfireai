--- conflicted
+++ resolved
@@ -37,13 +37,8 @@
     """Class to manage the database configuration for SQLite"""
 
     # Use user's home directory for database path
-<<<<<<< HEAD
-    DB_PATH: str = os.path.join(os.getenv("RF_DB_PATH", os.path.expanduser(os.path.join("~","db"))), "rapidfire.db")
-=======
-    import os
 
     DB_PATH: str = os.path.join(os.getenv("RF_DB_PATH", os.path.expanduser(os.path.join("~", "db"))), "rapidfire.db")
->>>>>>> bb9105ea
 
     # Connection settings
     CONNECTION_TIMEOUT: float = 30.0
