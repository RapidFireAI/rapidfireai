"""
This module contains the unified Experiment class for both fit and evals modes.
"""

import logging
import multiprocessing as mp
import os
import time
import traceback
from collections.abc import Callable
from typing import Any
from pathlib import Path

import pandas as pd
from rapidfireai.utils.constants import ColabConfig, RayConfig, RF_EXPERIMENT_PATH, RF_LOG_FILENAME, RF_TRAINING_LOG_FILENAME, RF_LOG_PATH
from rapidfireai.utils.ping import ping_server


class Experiment:
    """Unified Experiment class for both fit and evals modes."""

    def __init__(
        self,
        experiment_name: str,
        mode: str = "fit",
        experiment_path: str = RF_EXPERIMENT_PATH,
    ) -> None:
        """
        Initialize an experiment.

        Args:
            experiment_name: Name of the experiment
            mode: Either "fit" or "evals"
            experiment_path: Path to store experiment artifacts (default: $RF_HOME/rapidfire_experiments)

        Raises:
            ValueError: If mode is not "fit" or "evals"
        """
        # Validate mode
        if mode not in ["fit", "evals"]:
            raise ValueError(f"Invalid mode: {mode}. Must be 'fit' or 'evals'")

        self.mode = mode
        self.experiment_name = experiment_name
        self.experiment_path = experiment_path
        self.experiment_id = None

        # Initialize based on mode
        if mode == "fit":
            self._init_fit_mode()
        else:
            self._init_evals_mode()

    def _init_fit_mode(self) -> None:
        """Initialize fit-specific components."""
        # Import fit-specific modules
        from rapidfireai.fit.db.rf_db import RfDb
        from rapidfireai.fit.utils.exceptions import ExperimentException
        from rapidfireai.fit.utils.experiment_utils import ExperimentUtils
        from rapidfireai.fit.utils.logging import RFLogger
        from rapidfireai.version import __version__

        # Store exception class for use in methods
        self._ExperimentException = ExperimentException

        # Initialize fit-specific attributes
        self.log_server_process: mp.Process | None = None
        self.worker_processes: list[mp.Process] = []
        self._training_thread: Any = None  # Track background training thread (Colab only)

        # Create db tables
        try:
            RfDb().create_tables()
        except Exception as e:
            raise ExperimentException(f"Error creating db tables: {e}, traceback: {traceback.format_exc()}") from e

        # Store database reference
        self.db = RfDb()

        # Create experiment utils object
        self.experiment_utils = ExperimentUtils()

        # Create experiment
        try:
            self.experiment_id, self.experiment_name, log_messages = self.experiment_utils.create_experiment(
                given_name=self.experiment_name,
                experiments_path=os.path.abspath(self.experiment_path),
            )
        except Exception as e:
            raise ExperimentException(f"Error creating experiment: {e}, traceback: {traceback.format_exc()}") from e

        # Create logger
        try:
            self.logger = RFLogger().create_logger("experiment")
            for msg in log_messages:
                self.logger.info(msg)
            # Log the version of rapidfireai that is running
            self.logger.info(f"Running RapidFire AI version {__version__}")
        except Exception as e:
            raise ExperimentException(f"Error creating logger: {e}, traceback: {traceback.format_exc()}") from e

        # Setup signal handlers for graceful shutdown
        try:
            self.experiment_utils.setup_signal_handlers(self.worker_processes)
        except Exception as e:
            if hasattr(self, "logger"):
                self.logger.opt(exception=True).error(f"Error setting up signal handlers: {e}")
            raise ExperimentException(
                f"Error setting up signal handlers: {e}, traceback: {traceback.format_exc()}"
            ) from e

    def _init_evals_mode(self) -> None:
        """Initialize evals-specific components."""
        # Import evals-specific modules
        import ray

        from rapidfireai.evals.db import RFDatabase
        from rapidfireai.evals.dispatcher import start_dispatcher_thread
        from rapidfireai.evals.scheduling.controller import Controller
        from rapidfireai.utils.colab import get_colab_auth_token
        from rapidfireai.utils.constants import DispatcherConfig, MLFlowConfig
        from rapidfireai.evals.utils.constants import get_dispatcher_url
        from rapidfireai.evals.utils.experiment_utils import ExperimentUtils
        from rapidfireai.evals.utils.logger import RFLogger
<<<<<<< HEAD
        from rapidfireai.evals.utils.mlflow_manager import MLflowManager
        from rapidfireai.evals.utils.trackio_manager import TrackIOManager
=======
        from rapidfireai.utils.mlflow_manager import MLflowManager
        from rapidfireai.utils.trackio_manager import TrackIOManager
>>>>>>> c8a89cce
        from rapidfireai.evals.utils.notebook_ui import NotebookUI

        # Store ray reference for later use
        self._ray = ray

        # Disable tokenizers parallelism warning when using with Ray/multiprocessing
        os.environ.setdefault("TOKENIZERS_PARALLELISM", "false")
        # Suppress verbose third-party library logging
        os.environ.setdefault("VLLM_LOGGING_LEVEL", "ERROR")
        os.environ.setdefault("RAY_LOG_TO_STDERR", "0")
        # Disable Ray and other verbose logging
        os.environ["RAY_DISABLE_IMPORT_WARNING"] = "1"
        os.environ["RAY_DEDUP_LOGS"] = "0"
        os.environ["RAY_ACCEL_ENV_VAR_OVERRIDE_ON_ZERO"] = "0"

        # Initialize experiment utils
        self.experiment_utils = ExperimentUtils()

        # Create experiment using experiment_utils
        self.experiment_id, self.experiment_name, log_messages = self.experiment_utils.create_experiment(
            given_name=self.experiment_name,
            experiments_path=os.path.abspath(self.experiment_path),
        )

        # Initialize logging
        self.logging_manager = RFLogger(experiment_name=self.experiment_name, experiment_path=self.experiment_path)
        self.logger = self.logging_manager.get_logger("Experiment")

        # Log creation messages
        for msg in log_messages:
            self.logger.info(msg)

        # Initialize Ray with runtime environment for CUDA initialization
        # This fixes AWS-specific CUDA/cuBLAS initialization issues
        ray.init(
            logging_level=logging.ERROR,
            log_to_driver=False,
            configure_logging=True,
            ignore_reinit_error=True,
            include_dashboard=True,
            dashboard_host=RayConfig.HOST,
            dashboard_port=RayConfig.PORT,
            # Disable metrics export to prevent "Failed to establish connection" errors
            _metrics_export_port=None,
            runtime_env={
                "env_vars": {
                    # Force CUDA to initialize properly in Ray actors (AWS fix)
                    "CUDA_LAUNCH_BLOCKING": "0",
                    "CUDA_MODULE_LOADING": "LAZY",
                    "TF_CPP_MIN_LOG_LEVEL": "3",
                    "PYTORCH_CUDA_ALLOC_CONF": "max_split_size_mb:512",
                }
            },
        )
        if ColabConfig.ON_COLAB:
            try:
                from google.colab.output import eval_js

                # Get the Colab proxy URL for the dispatcher port
                proxy_url = eval_js(f"google.colab.kernel.proxyPort({RayConfig.PORT})")
                print(f"🌐 Google Colab detected. Ray dashboard URL: {proxy_url}")
            except Exception as e:
                print(f"⚠️ Colab detected but failed to get proxy URL: {e}")

        # Create database reference
        self.db = RFDatabase()

<<<<<<< HEAD
        # Initialize MLflow
        try:
=======
        # Initialize MLflow (optional, gracefully disabled if server not available)
        if ping_server(MLFlowConfig.HOST, MLFlowConfig.PORT, 2):
            # Server is reachable, proceed with MLflow
>>>>>>> c8a89cce
            self.mlflow_manager = MLflowManager(MLFlowConfig.URL)
            mlflow_experiment_id = self.mlflow_manager.create_experiment(self.experiment_name)
            self.db.db.execute(
                "UPDATE experiments SET mlflow_experiment_id = ? WHERE experiment_id = ?",
                (mlflow_experiment_id, self.experiment_id),
<<<<<<< HEAD
                commit=True,
            )
            self.logger.info(f"Initialized MLflow experiment: {mlflow_experiment_id}")
        except Exception as e:
            self.logger.warning(f"Failed to initialize MLflow: {e}. MLflow logging will be disabled.")
=======
            )
            self.db.db.conn.commit()
            self.logger.info(f"Initialized MLflow experiment: {mlflow_experiment_id}")
        else:
            self.logger.info(f"MLflow server not available at {MLFlowConfig.URL}. MLflow logging will be disabled.")
>>>>>>> c8a89cce
            self.mlflow_manager = None

        # Initialize TrackIO
        try:
            self.trackio_manager = TrackIOManager(tracking_uri=None)
            self.trackio_manager.get_experiment(self.experiment_name)
            self.logger.info(f"Initialized TrackIO experiment: {self.experiment_name}")
        except Exception as e:
            self.logger.warning(f"Failed to initialize TrackIO: {e}. TrackIO logging will be disabled.")
            self.trackio_manager = None

<<<<<<< HEAD
=======
        
>>>>>>> c8a89cce
        # Initialize the controller
        self.controller = Controller(
            experiment_name=self.experiment_name,
            experiment_path=self.experiment_path,
            mlflow_manager=self.mlflow_manager if hasattr(self, "mlflow_manager") else None,
            trackio_manager=self.trackio_manager if hasattr(self, "trackio_manager") else None,
        )

        # Start dispatcher in background thread for interactive control
        self.dispatcher_thread = start_dispatcher_thread(host=DispatcherConfig.HOST, port=DispatcherConfig.PORT, logger=self.logger)

        # Initialize notebook UI controller with auth token for Colab
        self.notebook_ui = NotebookUI(dispatcher_url=get_dispatcher_url(), auth_token=get_colab_auth_token())

    def run_fit(
        self,
        param_config: Any,
        create_model_fn: Callable,
        train_dataset: Any,
        eval_dataset: Any,
        num_chunks: int,
        seed: int = 42,
    ) -> None:
        """
        Run the fit (training).

        Args:
            param_config: Parameter configuration for training
            create_model_fn: Function to create the model
            train_dataset: Training dataset
            eval_dataset: Evaluation dataset
            num_chunks: Number of chunks to split data into
            seed: Random seed (default: 42)

        Raises:
            ValueError: If not in fit mode
        """
        if self.mode != "fit":
            raise ValueError("run_fit() is only available in 'fit' mode")

        from rapidfireai.fit.backend.controller import Controller

        ExperimentException = self._ExperimentException

        # Check if training is already running
        if self._training_thread is not None and self._training_thread.is_alive():
            print("⚠️  Training is already running in background. Please wait for it to complete.")
            return

        if ColabConfig.ON_COLAB:
            # Run Controller in background thread to keep kernel responsive
            import sys
            import threading
            from io import StringIO

            from IPython.display import HTML, display

            def _run_controller_background():
                """Run controller in background thread with output suppression"""
                # Suppress stdout to avoid print statements appearing in wrong cells
                old_stdout = sys.stdout
                sys.stdout = StringIO()

                try:
                    controller = Controller(self.experiment_id, self.experiment_name)
                    controller.run_fit(param_config, create_model_fn, train_dataset, eval_dataset, num_chunks, seed)
                except Exception as e:
                    # Restore stdout for error logging
                    sys.stdout = old_stdout
                    if hasattr(self, "logger"):
                        self.logger.opt(exception=True).error(f"Error in background training: {e}")
                    display(HTML(f'<p style="color: red; font-weight: bold;">❌ Error in background training: {e}</p>'))
                finally:
                    # Restore stdout
                    sys.stdout = old_stdout
                    # Display completion message
                    display(
                        HTML(
                            '<p style="color: blue; font-weight: bold;">'
                            "🎉 Training completed! Check InteractiveController for final results."
                            "</p>"
                        )
                    )
                    self._training_thread = None

            self._training_thread = threading.Thread(target=_run_controller_background, daemon=True)
            self._training_thread.start()

            # Use IPython display for reliable output in Colab
            display(
                HTML(
                    '<div style="padding: 10px; background-color: #d4edda; '
                    'border: 1px solid #28a745; border-radius: 5px; color: #155724;">'
                    "<b>✓ Training started in background</b><br>"
                    "Use InteractiveController to monitor progress. "
                    "The notebook kernel will remain responsive while training runs.<br>"
                    "<small>Tip: Interact with InteractiveController periodically to keep Colab active.</small>"
                    "</div>"
                )
            )
        else:
            # Original blocking behavior for non-Colab environments
            try:
                controller = Controller(self.experiment_id, self.experiment_name)
                controller.run_fit(param_config, create_model_fn, train_dataset, eval_dataset, num_chunks, seed)
            except Exception as e:
                if hasattr(self, "logger"):
                    self.logger.opt(exception=True).error(f"Error running fit: {e}")
                raise ExperimentException(f"Error running fit: {e}, traceback: {traceback.format_exc()}") from e

    def run_evals(
        self,
        config_group: Any,
        dataset: Any,
        num_shards: int = 4,
        seed: int = 42,
        num_actors: int = None,
        gpus_per_actor: int = None,
        cpus_per_actor: int = None,
    ) -> dict[int, tuple[dict, dict]]:
        """
        Run multi-config inference experiment with fair round-robin scheduling.

        Args:
            config_group: Grid search or random search configuration group (RFGridSearch | RFRandomSearch)
            dataset: Dataset to process
            num_shards: Number of shards to split the dataset into (default: 4)
            seed: Random seed for reproducibility (default: 42)
            num_actors: Number of Ray actors to use (default: auto-detect based on GPUs)
            gpus_per_actor: Number of GPUs per actor (default: auto-detect from Ray cluster)
            cpus_per_actor: Number of CPUs per actor (default: auto-detect from Ray cluster)

        Returns:
            Dict mapping run_id to (aggregated_results, cumulative_metrics) tuple.
            Includes COMPLETED, STOPPED, and ONGOING runs (excludes DELETED and FAILED).

        Raises:
            ValueError: If not in evals mode
        """
        if self.mode != "evals":
            raise ValueError("run_evals() is only available in 'evals' mode")

        from rapidfireai.evals.utils.constants import ExperimentStatus

        # Auto-detect resources if not provided
        available_gpus = self._ray.cluster_resources().get("GPU", 0)
        available_cpus = self._ray.cluster_resources().get("CPU", 0)

        if gpus_per_actor is None:
            gpus_per_actor = available_gpus if available_gpus > 1 else available_gpus/2
        if cpus_per_actor is None:
            cpus_per_actor = available_cpus if available_cpus > 2 else available_cpus/2
        if num_actors is None:
            # Default to number of GPUs, or 1 if no GPUs available
            num_actors = int(gpus_per_actor) if gpus_per_actor > 0 else 1

        if gpus_per_actor == 0:
            self.logger.warning("No GPUs available. Be sure to use external APIs for inference.")

        self.logger.info(
            f"Running multi-config experiment with {num_shards} shard(s), "
            f"({gpus_per_actor} GPUs per actor, {cpus_per_actor} CPUs per actor, {num_actors} actors)"
        )

        # Reset states of any existing pipelines/contexts/tasks from previous runs
        # (in case run_evals() is called multiple times on the same experiment)
        try:
            self.db.reset_experiment_states()
            self.logger.info("Reset states of existing pipelines/contexts/tasks (marked as failed)")
        except Exception as e:
            self.logger.warning(f"Failed to reset experiment states: {e}")

        # Update experiment resources in database
        self.db.set_experiment_resources(self.experiment_id, num_actors, cpus_per_actor, gpus_per_actor)

        # Display interactive control panel in notebook
        # Give dispatcher a moment to start up
        time.sleep(0.5)
        try:
            self.notebook_ui.display()
        except Exception as e:
            self.logger.warning(f"Failed to display notebook UI: {e}")

        # Update experiment with num_shards
        self.db.set_experiment_num_shards(self.experiment_id, num_shards)

        # Delegate all complexity to Controller
        try:
            results = self.controller.run_multi_pipeline_inference(
                experiment_id=self.experiment_id,
                config_group=config_group,
                dataset=dataset,
                num_shards=num_shards,
                seed=seed,
                num_actors=num_actors,
                num_gpus=gpus_per_actor,
                num_cpus=cpus_per_actor,
            )
        except Exception as e:
            self.logger.exception("Error running multi-config experiment")
            # Mark experiment as failed
            self.db.set_experiment_status(self.experiment_id, ExperimentStatus.FAILED)
            self.db.set_experiment_error(self.experiment_id, str(e))
            raise



        return results

    def get_results(self) -> pd.DataFrame:
        """
        Get the MLflow training metrics for all runs in the experiment.

        Returns:
            DataFrame with training metrics

        Raises:
            ValueError: If not in fit mode
        """
        if self.mode != "fit":
            raise ValueError("get_results() is only available in 'fit' mode")

        from rapidfireai.utils.constants import MLFlowConfig

        ExperimentException = self._ExperimentException

        try:
            runs_info_df = self.experiment_utils.get_runs_info()

            # Check if there are any mlflow_run_ids before importing MLflow
            has_mlflow_runs = (
                runs_info_df.get("mlflow_run_id") is not None and runs_info_df["mlflow_run_id"].notna().any()
            )

            if not has_mlflow_runs:
                # No MLflow runs to fetch, return empty DataFrame
                return pd.DataFrame(columns=["run_id", "step"])

            # Lazy import - only import when we actually have MLflow runs to fetch
            from rapidfireai.utils.mlflow_manager import MLflowManager

            mlflow_manager = MLflowManager(MLFlowConfig.URL)

            metrics_data = []

            for _, run_row in runs_info_df.iterrows():
                run_id = run_row["run_id"]
                mlflow_run_id = run_row.get("mlflow_run_id")

                if not mlflow_run_id:
                    continue

                run_metrics = mlflow_manager.get_run_metrics(mlflow_run_id)

                step_metrics = {}
                for metric_name, metric_values in run_metrics.items():
                    for step, value in metric_values:
                        if step not in step_metrics:
                            step_metrics[step] = {"run_id": run_id, "step": step}
                        step_metrics[step][metric_name] = value

                metrics_data.extend(step_metrics.values())

            if metrics_data:
                return pd.DataFrame(metrics_data).sort_values(["run_id", "step"])
            else:
                return pd.DataFrame(columns=["run_id", "step"])

        except Exception as e:
            if hasattr(self, "logger"):
                self.logger.opt(exception=True).error(f"Error getting results: {e}")
            raise ExperimentException(f"Error getting results: {e}, traceback: {traceback.format_exc()}") from e

    def get_runs_info(self) -> pd.DataFrame:
        """
        Get the run info for all runs in the experiment.

        Returns:
            DataFrame with run information

        Raises:
            ValueError: If not in fit mode
        """
        if self.mode != "fit":
            raise ValueError("get_runs_info() is only available in 'fit' mode")

        ExperimentException = self._ExperimentException

        try:
            return self.experiment_utils.get_runs_info()
        except Exception as e:
            if hasattr(self, "logger"):
                self.logger.opt(exception=True).error(f"Error getting run info: {e}")
            raise ExperimentException(f"Error getting run info: {e}, traceback: {traceback.format_exc()}") from e

    def cancel_current(self) -> None:
        """
        Cancel the current task.

        Works in both fit and evals modes.
        """
        if self.mode == "fit":
            ExperimentException = self._ExperimentException
            try:
                self.experiment_utils.cancel_current(internal=False)
            except Exception as e:
                if hasattr(self, "logger"):
                    self.logger.opt(exception=True).error(f"Error canceling current task: {e}")
                raise ExperimentException(
                    f"Error canceling current task: {e}, traceback: {traceback.format_exc()}"
                ) from e
        else:
            # Eval mode
            self.experiment_utils.cancel_current(internal=False)

    def end(self) -> None:
        """
        End the experiment and clean up resources.

        Works in both fit and evals modes with mode-specific cleanup.
        """
        if self.mode == "fit":
            ExperimentException = self._ExperimentException

            try:
                self.experiment_utils.end_experiment(internal=False)
            except Exception as e:
                if hasattr(self, "logger"):
                    self.logger.opt(exception=True).error(f"Error ending experiment: {e}")
                raise ExperimentException(f"Error ending experiment: {e}, traceback: {traceback.format_exc()}") from e

            # Shutdown all child processes
            try:
                self.experiment_utils.shutdown_workers(self.worker_processes)
            except Exception as e:
                if hasattr(self, "logger"):
                    self.logger.opt(exception=True).error(f"Error shutting down RapidFire processes: {e}")
                raise ExperimentException(
                    f"Error shutting down RapidFire processes: {e}, traceback: {traceback.format_exc()}"
                ) from e
        else:
            # Eval mode
            # Use experiment_utils to end the experiment properly
            self.experiment_utils.end_experiment(internal=False)

            # Clean shutdown Ray
            self._ray.shutdown()
            self.logger.info("All actors shut down")
            self.logger.info("Dispatcher will automatically shut down (daemon thread)")

    def get_log_file_path(self, log_type: str | None = None) -> Path:
        """
        Get the log file path for the experiment.

        Args:
            log_type: Type of log to get (default: None)

        Returns:
            Path to the log file
        """
        if log_type is None or log_type.lower() in ["main", "experiment"]:
            return Path(RF_LOG_PATH) / self.experiment_name / RF_LOG_FILENAME
        elif log_type.lower() == "training":
            return Path(RF_LOG_PATH) / self.experiment_name / RF_TRAINING_LOG_FILENAME
        else:
            raise ValueError(f"Invalid log type: {log_type}")<|MERGE_RESOLUTION|>--- conflicted
+++ resolved
@@ -122,13 +122,8 @@
         from rapidfireai.evals.utils.constants import get_dispatcher_url
         from rapidfireai.evals.utils.experiment_utils import ExperimentUtils
         from rapidfireai.evals.utils.logger import RFLogger
-<<<<<<< HEAD
-        from rapidfireai.evals.utils.mlflow_manager import MLflowManager
-        from rapidfireai.evals.utils.trackio_manager import TrackIOManager
-=======
         from rapidfireai.utils.mlflow_manager import MLflowManager
         from rapidfireai.utils.trackio_manager import TrackIOManager
->>>>>>> c8a89cce
         from rapidfireai.evals.utils.notebook_ui import NotebookUI
 
         # Store ray reference for later use
@@ -196,32 +191,19 @@
         # Create database reference
         self.db = RFDatabase()
 
-<<<<<<< HEAD
-        # Initialize MLflow
-        try:
-=======
         # Initialize MLflow (optional, gracefully disabled if server not available)
         if ping_server(MLFlowConfig.HOST, MLFlowConfig.PORT, 2):
             # Server is reachable, proceed with MLflow
->>>>>>> c8a89cce
             self.mlflow_manager = MLflowManager(MLFlowConfig.URL)
             mlflow_experiment_id = self.mlflow_manager.create_experiment(self.experiment_name)
             self.db.db.execute(
                 "UPDATE experiments SET mlflow_experiment_id = ? WHERE experiment_id = ?",
                 (mlflow_experiment_id, self.experiment_id),
-<<<<<<< HEAD
                 commit=True,
             )
             self.logger.info(f"Initialized MLflow experiment: {mlflow_experiment_id}")
-        except Exception as e:
-            self.logger.warning(f"Failed to initialize MLflow: {e}. MLflow logging will be disabled.")
-=======
-            )
-            self.db.db.conn.commit()
-            self.logger.info(f"Initialized MLflow experiment: {mlflow_experiment_id}")
         else:
             self.logger.info(f"MLflow server not available at {MLFlowConfig.URL}. MLflow logging will be disabled.")
->>>>>>> c8a89cce
             self.mlflow_manager = None
 
         # Initialize TrackIO
@@ -233,10 +215,7 @@
             self.logger.warning(f"Failed to initialize TrackIO: {e}. TrackIO logging will be disabled.")
             self.trackio_manager = None
 
-<<<<<<< HEAD
-=======
         
->>>>>>> c8a89cce
         # Initialize the controller
         self.controller = Controller(
             experiment_name=self.experiment_name,
