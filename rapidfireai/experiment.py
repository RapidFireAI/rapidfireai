--- conflicted
+++ resolved
@@ -116,13 +116,9 @@
         from rapidfireai.evals.db import RFDatabase
         from rapidfireai.evals.dispatcher import start_dispatcher_thread
         from rapidfireai.evals.scheduling.controller import Controller
-<<<<<<< HEAD
-        from rapidfireai.evals.utils.constants import DispatcherConfig, MLFlowConfig, get_dispatcher_url
-=======
         from rapidfireai.utils.colab import get_colab_auth_token
-        from rapidfireai.utils.constants import DispatcherConfig
+        from rapidfireai.utils.constants import DispatcherConfig, MLFlowConfig
         from rapidfireai.evals.utils.constants import get_dispatcher_url
->>>>>>> 2c605674
         from rapidfireai.evals.utils.experiment_utils import ExperimentUtils
         from rapidfireai.evals.utils.logger import RFLogger
         from rapidfireai.evals.utils.mlflow_manager import MLflowManager
