--- conflicted
+++ resolved
@@ -122,11 +122,8 @@
         from rapidfireai.evals.utils.constants import get_dispatcher_url
         from rapidfireai.evals.utils.experiment_utils import ExperimentUtils
         from rapidfireai.evals.utils.logger import RFLogger
-        from rapidfireai.evals.utils.mlflow_manager import MLflowManager
-<<<<<<< HEAD
-        from rapidfireai.evals.utils.trackio_manager import TrackIOManager
-=======
->>>>>>> 8d68b056
+        from rapidfireai.utils.mlflow_manager import MLflowManager
+        from rapidfireai.utils.trackio_manager import TrackIOManager
         from rapidfireai.evals.utils.notebook_ui import NotebookUI
 
         # Store ray reference for later use
@@ -194,14 +191,9 @@
         # Create database reference
         self.db = RFDatabase()
 
-<<<<<<< HEAD
-        # Initialize MLflow
-        try:
-=======
         # Initialize MLflow (optional, gracefully disabled if server not available)
         if ping_server(MLFlowConfig.HOST, MLFlowConfig.PORT, 2):
             # Server is reachable, proceed with MLflow
->>>>>>> 8d68b056
             self.mlflow_manager = MLflowManager(MLFlowConfig.URL)
             mlflow_experiment_id = self.mlflow_manager.create_experiment(self.experiment_name)
             self.db.db.execute(
@@ -210,9 +202,8 @@
             )
             self.db.db.conn.commit()
             self.logger.info(f"Initialized MLflow experiment: {mlflow_experiment_id}")
-<<<<<<< HEAD
-        except Exception as e:
-            self.logger.warning(f"Failed to initialize MLflow: {e}. MLflow logging will be disabled.")
+        else:
+            self.logger.info(f"MLflow server not available at {MLFlowConfig.URL}. MLflow logging will be disabled.")
             self.mlflow_manager = None
 
         # Initialize TrackIO
@@ -224,21 +215,13 @@
             self.logger.warning(f"Failed to initialize TrackIO: {e}. TrackIO logging will be disabled.")
             self.trackio_manager = None
 
-=======
-        else:
-            self.logger.info(f"MLflow server not available at {MLFlowConfig.URL}. MLflow logging will be disabled.")
-            self.mlflow_manager = None
-
->>>>>>> 8d68b056
+        
         # Initialize the controller
         self.controller = Controller(
             experiment_name=self.experiment_name,
             experiment_path=self.experiment_path,
             mlflow_manager=self.mlflow_manager if hasattr(self, "mlflow_manager") else None,
-<<<<<<< HEAD
             trackio_manager=self.trackio_manager if hasattr(self, "trackio_manager") else None,
-=======
->>>>>>> 8d68b056
         )
 
         # Start dispatcher in background thread for interactive control
@@ -472,7 +455,7 @@
                 return pd.DataFrame(columns=["run_id", "step"])
 
             # Lazy import - only import when we actually have MLflow runs to fetch
-            from rapidfireai.fit.utils.mlflow_manager import MLflowManager
+            from rapidfireai.utils.mlflow_manager import MLflowManager
 
             mlflow_manager = MLflowManager(MLFlowConfig.URL)
 
