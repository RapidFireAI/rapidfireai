--- conflicted
+++ resolved
@@ -1,13 +1,4 @@
 # Colab Packages
-<<<<<<< HEAD
-# MLFlow dashboard dependencies
-mlflow>=3.2.0
-gunicorn>=23.0.0
-flask-cors>=5.0.1
-
-# TrackIO for experiment tracking
-trackio
-=======
 # evals dependencies
 # Core ML/AI Framework
 sentence-transformers>=5.1.0
@@ -31,11 +22,8 @@
 langchain-openai>=1.0.2
 langchain-huggingface>=1.0.0
 
-# Statistical Analysis
-
 # Data Manipulation & Display
 unstructured>=0.18.15
-
 
 # Other
 requests==2.32.5
@@ -44,4 +32,11 @@
 fsspec>=2023.1.0,<=2025.3.0
 flashinfer-python>=0.5.3
 flashinfer-cubin>=0.5.3
->>>>>>> 2c605674
+
+# MLFlow dashboard dependencies
+mlflow>=3.2.0
+gunicorn>=23.0.0
+flask-cors>=5.0.1
+
+# TrackIO for experiment tracking
+trackio