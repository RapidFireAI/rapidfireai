# Non Colab Packages
<<<<<<< HEAD
# MLFlow dashboard dependencies
mlflow>=3.2.0
gunicorn>=23.0.0
flask-cors>=5.0.1

# TrackIO for experiment tracking
trackio
=======
# evals dependencies
# Core ML/AI Framework
torch<=2.8.0
sentence-transformers>=5.1.0

# Distributed Computing
ray>=2.49.2
ray[default]>=2.49.2

# LLM Inference
transformers>=4.56.1

# OpenAI API
openai>=1.106.1
tiktoken>=0.12.0

# LangChain Ecosystem
langchain>=1.0.5
langchain-classic>=1.0.0
langchain-core>=1.0.4
langchain-community>=0.4.1
langchain-openai>=1.0.2
langchain-huggingface>=1.0.0

# Statistical Analysis

# Data Manipulation & Display
unstructured>=0.18.15

# Other
requests==2.32.5
datasets
jupyter
grpcio
faiss-gpu-cu12
>>>>>>> 2c605674
<|MERGE_RESOLUTION|>--- conflicted
+++ resolved
@@ -1,13 +1,4 @@
 # Non Colab Packages
-<<<<<<< HEAD
-# MLFlow dashboard dependencies
-mlflow>=3.2.0
-gunicorn>=23.0.0
-flask-cors>=5.0.1
-
-# TrackIO for experiment tracking
-trackio
-=======
 # evals dependencies
 # Core ML/AI Framework
 torch<=2.8.0
@@ -32,8 +23,6 @@
 langchain-openai>=1.0.2
 langchain-huggingface>=1.0.0
 
-# Statistical Analysis
-
 # Data Manipulation & Display
 unstructured>=0.18.15
 
@@ -43,4 +32,11 @@
 jupyter
 grpcio
 faiss-gpu-cu12
->>>>>>> 2c605674
+
+# MLFlow dashboard dependencies
+mlflow>=3.2.0
+gunicorn>=23.0.0
+flask-cors>=5.0.1
+
+# TrackIO for experiment tracking
+trackio