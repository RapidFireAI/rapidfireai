--- conflicted
+++ resolved
@@ -1,9 +1,4 @@
 # Non Colab Packages
-<<<<<<< HEAD
-
-# TrackIO for experiment tracking
-trackio
-=======
 # fit dependencies
 # Core ML/AI Framework
 torch>=2.5.1
@@ -67,4 +62,6 @@
 loguru>=0.7.3
 ipython>=7.34.0  # Colab compatibility (7.34.0)
 jupyter>=1.1.1
->>>>>>> 2c605674
+
+# TrackIO for experiment tracking
+trackio